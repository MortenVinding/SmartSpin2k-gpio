# Changelog
All notable changes to this project will be documented in this file.

The format is based on [Keep a Changelog](https://keepachangelog.com/en/1.0.0/)
and this project adheres to [Semantic Versioning](https://semver.org/spec/v2.0.0.html).
## [Unreleased]

### Added
<<<<<<< HEAD
-Added Peloton serial decoder to sensor factory.
=======
- Added blocking for shifts above or below min/max setpoints.
>>>>>>> 4f645d4c

### Changed
- PowerTable values are now adjusted to 90 RPM cad on input.
- PowerTable entries are now validated against previous entries. 

### Hardware

## [22.10.8]

### Added
- Automatic build script for github.
- Added dependabot.yml
- Added changelog merge automation. 
- Added StreamFit
- Added developer tools html.
- Added automatic board revision detection. 
- Added THROTTLE_TEMP to settings.h. The internal ESP32 temperature at which to reduce driver current. 

### Changed
- Fixed a few compile issues for case sensitive operating systems.
- Release is now the default build option. 
- New release is automatically created on pull request merge.
- Fixed HR in the hidden btsimulator.html
- Enabled CORS for doudar/StreamFit.
- Re-arranged index.html. 
- restored link to bluetooth scanner.
- Reverted conditional variable initialization in powertable lookup function.
- Simplified cadence compensation in powertable lookup.
- Fixed issue where you couldn't set a ERG target less than 50W (MIN_WATTS wasn't being respected.) 
- Increased the BLE active scan window. 
- BLE scan page now shows previous scan results.
- BLE scan page duplicates bug fixed. 
- BLE scan page dropdowns default to devices found during scan. 
- Increased THROTTLE_TEMP from 72c to 85c. 

### Hardware
- Ultra Short Direct Mount case for use on bikes with limited space between knob and head tube
- Direct mount and arm for Bowflex C7 - for use with Ultra Short Direct Mount

## [2.7.9]

### Added
- Added comment when files are written to LittleFS.
- Added comment when firmware starts to update.
- Added setting for minWatts

### Changed
- Driver Over Temp logging fixed.
- Updated Libraries to newest versions.
- Disabled setting of min/maxWatts if minWatts/maxWatts is 0.
- Added a check to workaround a bug where a powertable pair member was zero.
- Fixed a bug where a powertable pair could be returned that was larger than the powertable size. 

### Hardware

## [2.6.26]

### Added
- Added functions for automatic settings conversion from SPIFFS
- 
### Changed
 - updated CA for OTA updates
 - Converted filesystem from SPIFFS to LittleFS
 - Fixed endianness for ftmsPowerRange and ftmsPowerRange.

### Hardware
 - added chamfer to screw posts in case body (direct mount mod)
 - minor tweak to shifter cable retainer.

## [2.2.8]

### Added
- Added screenshot for wiki main page
- Added functions to start and stop WiFi and Http server.
- Added Additional logging to the custom characteristic.
- Added option to enable/disable UDP logging. Default is disabled.
- Added Wiki links to most SS2K pages. [see #314](https://github.com/doudar/SmartSpin2k/issues/314)
- Added WebSockets for logging [see #173](https://github.com/doudar/SmartSpin2k/issues/173)
- Reworked logging to run log-appender outside the worker task (task no longer blocked by logger traffic).
- WebsocketsAppender can handle multiple (up to 4) clients. Status.html will reconnect if connection to websockets server is disconnected.

### Changed
- Refactored ERG.
- Reset to Default must be confirmed [see #51](https://github.com/doudar/SmartSpin2k/issues/51)
- Update Firmware: Upload dialog accepts .bin, .html and .css files. [see #98](https://github.com/doudar/SmartSpin2k/issues/98)
- Removed conflicting secondary BLE indicate when a shift was preformed via the custom characteristic.
- Default stepper power is now used on reset to defaults. 
- Refactored Main and HTTP Server.
- Changed from hard coding to Enums in BLEServer.
- Added simulateWatts to ERG mode internal check.
- Increased BLE Stack(s) and reduced ERG stack. 
- Disabled shifter ISR while ERG is running. 
- Fixed possible infinite loop in ERG when stepper never reached target position due to being past min or max position.
- When UDP logging is enabled, html will no longer request logging info. 
- Increased remote server minimum packet delay to 325ms and max to 700ms. 
- Updated Arduino_esp32 to the latest 2.0.2 version.
- Fixed all libraries to static releases.
- Reduced max_connect_retries from 10 to 3.
- Increased max_scan_retries from 1 to 2. 
- Now only send notifications for subscribed characteristics. 
- Increased JSON size for userConfig (hopefully fix config saving issues). 
- Changed LOGE messages in spiffs logging to regular LOG messages so they will display via network logging. 
- Complete BLE Client connection code rebase. 

### Fixed
- bluetoothscanner.html now lists fitness machine services in the PM list. 
- Fixed bug in external control. 

### Hardware
- Added Ultra Short Case mod which should allow as little as ~40mm from knob center to head tube. 
- Revised shifter for easier printing.  Updated printing instructions.
- moved original shifter design into Archive directory


#### Direct mount Mod
- IC4 Mod renamed to Direct Mount Mod.  Several directories have changed.
- bike mount and arm added for Echelon Connect Sport
- Arm design revised for added stiffness
- Case, arm and bike mount separated into individual CAD files for easier edits.
- Arm and bike mount re-drawn in CAD.  It should be much easier to create designs for new bikes now.
- Added direct mount for Revmaster and Peloton bikes
- New insert for Startrac

## [1.12.30]

### Added
- Added userConfig shifterDir to change direction of shifters in software to compensate for wiring
- Added userConfig StepperDir to change direction of stepper in software to compensate for wiring
- Added backend and html for shifter and stepper directions. 
- Added parameters for auto homing.

### Changed
- Fixed a couple bugs in PowerTables
- Fixed BLE Scanner webpage not displaying devices.
- Corrected a check in the FTMS write control point indication. 
- readme copy change
- added bridging improvements for screw holes - in cad but missing in STL

### Hardware
- 

#### IC4 Mod
- 

## [1.12.26]

### Added
- Added Webpage for Shifting.
- Added /shift server on backend.
- Split userConfig into userConfig and rtConfig.
- Added ERG testing to btsimulator.html
- Broke out ERG computation into it's own task.
- Added image for wiki.
- Replaced existing shifter housing with new and improved 2 in 1 revision

### Changed
- Adjusted the order of "Submit" "Reboot" and "Reset to Defaults" on the settings page. 
- Adjusted the setting webpage so "reset to defaults" is harder to accidentally press. 
- Increased the amount of free stack by removing the default Arduino loop();
- Updated /shift server on to rtConfig.
- Fixed redeclaring global targetposition in moveStepper().
- Renamed Settings page "Submit" button to "Save Setting"

### Hardware
- Increased hex head and nut size to 13mm.
- Increased depth on Knob Cup 2mm so a thicker nut can be used. 
- Added assembly .gif images.

#### IC4 Mod
- NEW: Hex bolt mod for 40t gear and matching ic4 cup/mount. This is a drop-in replacement for the plastic printed gear + cup/holder combination. This adds a lot of strength
- Renamed directory to something more apparent.
- Removed need for support material from case.
- Thicker slide design which removes need for washers.
- Slightly shorter slide - should allow more flexibility for ss2k placement on IC4.
- Tighter tolerances on case and bike mount for slide fitting. It should be a tight enough to prevent accidental removal
- Slightly larger diameter holes for m3 screws used in case assembly. Screws should be much easier to insert
- Additional tolerance for m5 fitting.
- Combined knob cup & knob insert for schwinn to reduce amount of plastic needed for the schwinn.
- Including a revised 11t stl - A bit more clearance on inner diameter the drive shaft on my steppers.

## [1.12.2]

### Added
- Firmware update will now download only spiffs files if missing without updating the firmware.
- New UDP logger by @MarkusSchneider .
- Added custom IC4 build and mount by @eMadman .

### BugFixes
- Power Correction factor now minimum .5 maximum 2.5 and added checks to stay within limits. 
- 404 now redirects to index file handler.
- settings_processor now checks shiftsteps field to determine if it's on the main settings page.

## [1.11.24]

### Added
- Moved FTMS callback decoding outside of the callback.
- Revamped the way notify buffer works as it was causing a memory leak.
- BLE Custom Characteristic motor driver calls now apply settings received.
- Motor current now automatically scales if ESP32 temp starts getting too high. 
- Added comments after compiler #endif Statements to make it easier to see what the partner #if statement is.
- Added BLE_syncMode to support syncing shifterPosition with bikes that also report their resistance level. 
- Added git tag to prevent branch from downgrading to the last release. 
- Added Hardware Version 2.0. 
- MCWPWM for stepper control.
- Erg Sensitivity control added.
- Function to stop motor and release tension if the user stops pedaling in ERG mode.  
- Received BLE is now buffered and then processed. 
- Added Fitness Machine supported inclination range characteristic.
- Additional unit tests. 

### Changed
- Renamed BLE_stepperPosition to BLE_targetPosition to clarify the variable it controls. 
- Increased BLE communications task to 3500 stack.
- Fixed recurring debugging line when driver was at normal temp.
- Fixed length of returnValue on custom BLE bool read requests. 

## [1.6.19] - 2021-6-19

### Added
- Initial implementation of the custom characteristic. 
- Added additional FTMS characteristics and some refactoring of shared variables
- Added GZipped jQuery to fix non WAN connected manual updates.
- Pin arduino-esp32 package to version 1.0.6 to fix build issue
- Added + - Buttons to sliders. 
- Added firmware checklist to "~/" for PR and release candidate testing.
- Added README.md to "~/Hardware/*" that provides help for the files contained within. 
- Added BakerEchelonStrap to "~/Hardware/Mounts/".
- Added positive retention clip to "~/Hardware/Mounts".
- Added Logan clip to "~/Hardware/Mounts".
- Added experimental rigid mounting strap. * Fixed width to 65mm. 
- Add images for video links in Wiki Build How To.
- Added webhook for simulated cadence. 
- Add image for video link in Build How To
- Added images for video links in Wiki Build How To
- Added XL (Extra Long) Mounting strap for Echelon.
- Added Insert Peloton 7 Flat V2 .sldpart and .stl.
- Added initial credits file.
- Added initial changelog.
- Enabled cpp-lint, pio check, and clang-format to enforce coding standards and catch errors.
- Added support for ruing pre-commit to run pre-push checks.
- Added github workflow on pull_request to validate changelog and coding standards.
- Add hyphens to Flywheel GATT UUIDs.
- Filter Flywheel advertisements by name.
- Added unit tests for CyclePowerData.cpp
- Add documentation to SensorData class.
- Enabled native testing.
- Added logging library which supports levels.

### Changed
- Moved Vin to the correct side on the ESP32 connection diagram. 
- Power Correction Factor minimum value is now .5
- Made Revmaster insert slightly smaller. 
- Fixed minor spulling errurs. 
- Reorganized hardware library into per part subfolders.
- Updater shifter cover to version 9.
- Fixed missing strap loops on non-pcb case.
- Power Correction Factor slider now updates correctly. 
- Removed unused http onServer calls.
- Repaired btsimulator.html
- Shortened HR characteristic to 2 bytes (Polar OH1 format)
- Increased ShiftStep UI slider range.
- Replaced DoublePower setting with PowerCorrectionFactor setting.
- Reverted bytes_to_u16 macro. 
- Erg mode tweak. 
- Added another test for Flywheel BLE name.
- Updated Echelon Insert
- Fixed many issues exposed by the addition of cpp-lint, pio check, and clang-format.
- Fixed merge issues.
- Fixed Echelon licenses.
- Fix Flywheel power/cadence decoding.
- Ignore zero heart rate reported from remote FTMS.
- Fix Assimoa Uno stuck cadence.
- Started extract non-arduino code into a cross-platform library.
- Changed all logging calls to new logging library.

### Removed
- Deleted and ignored .pio folder which had been mistakenly committed.

*1.3.21
* SS2K BLE Server now accepts more than one simultaneous connection (you can not connect SS2K to both Zwift and another app simultaneously)
* Echelon bike is now supported
* SmartSpin2K.local more accessible with different browsers (fixed certain MDNS dropouts)
* Flywheel bike support built in (still untested)
* Backend (client) completely revamped to allow more device decoders, better stability, and faster network speeds.
* Lots of FTMS server and client polishing
* Added testing for decoders
* Versioning now comes from releases
* NimBLE library included
* Increased total max connections to 6 devices
* Refined debugging logs

*1.2.15
* Fixed BLE cadence when accumulated torque values are present
* Lowered memory footprint
 
*1.2.6
* Added limited Telegram BLE debugging information for development. No sensitive information is sent back. I can make this telegram info available as a private group (in Telegram) if anyone is interested in seeing it. This was added because there are a couple BLE devices that don't seem to conform to the standard protocol and we need more information about them to get them to work properly. 
* Internal web UI links now use IP address instead of the local DNS name for compatibility with certain routers. 
* Added a favorite icon (favicon.ico) for browser compatibility.
* Fixed an BLE bug which would occasionally cause a crash on scanning. 
* Changed priority of subroutines and optimized task memory footprint. 
* Streamlined the WiFi connect sequence.  

*0.1.1.22
* Power meter will now switch to the most recently connected and disconnect the other.
* Double power option in the Bluetooth scanner webpage.
* Bluetooth scanning now happens via a flag set in the client task.
* Backend of the Bluetooth scanning page revamped.
* Removed dedicated HTTP server callback for the Bluetooth scanner.

*0.1.1.11
* All metrics now zero when correct BLE !connected.
* Added HR->PWR off/auto switch.
* WiFi starts up faster.
* BLE now connects device on save.
* BLE Scans are less error prone.
* MDNS Fix for certain android browsers.
* and probably lots of other stuff. 

*0.1.1.2 A new binary version is out in OTAUpdates. Units should automatically update to this newest version.

* Changes:
* WiFi Fallback to AP mode is now 10 seconds.
* WiFi AP mode Fallback SSID is now device name (MDNS name), and the password is whatever you have set.
* ERG Mode slightly more aggressive.
* Stealthchop 2 now selectable in settings.
* Holding both shifters at boot resets the unit to defaults and erases filesystem. (firmware remains intact)
* Holding both shifters for 3 seconds after boot preforms a BLE device scan/reconnect.

* Bugfixes:
* Automatic Updates setting switch now works :)<|MERGE_RESOLUTION|>--- conflicted
+++ resolved
@@ -6,11 +6,8 @@
 ## [Unreleased]
 
 ### Added
-<<<<<<< HEAD
+- Added blocking for shifts above or below min/max setpoints.
 -Added Peloton serial decoder to sensor factory.
-=======
-- Added blocking for shifts above or below min/max setpoints.
->>>>>>> 4f645d4c
 
 ### Changed
 - PowerTable values are now adjusted to 90 RPM cad on input.
