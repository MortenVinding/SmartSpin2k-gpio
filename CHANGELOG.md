# Changelog
All notable changes to this project will be documented in this file.

The format is based on [Keep a Changelog](https://keepachangelog.com/en/1.0.0/)
and this project adheres to [Semantic Versioning](https://semver.org/spec/v2.0.0.html).

## [Unreleased]

### Added
- BLE Custom Characteristic motor driver calls now apply settings received
- Motor current now automatically scales if ESP32 temp starts getting too high. 
- Added comments after compiler #endif Statements to make it easier to see what the partner #if statement is.
- Added BLE_syncMode to support syncing shifterPosition with bikes that also report their resistance level. 
- Added git tag to prevent branch from downgrading to the last release. 
<<<<<<< HEAD
- Added Hardware Version 2.0. 
=======
- MCWPWM for stepper control.
- Erg Sensitivity control added.
- Function to stop motor and release tension if the user stops pedaling in ERG mode.  
>>>>>>> 232ba73f

### Changed
- Renamed BLE_stepperPosition to BLE_targetPosition to clarify the variable it controls. 
- Increased BLE communications task to 3500 stack.
- Fixed recurring debugging line when driver was at normal temp.
- Fixed length of returnValue on custom BLE bool read requests. 

## [1.6.19] - 2021-6-19

### Added
- Initial implementation of the custom characteristic. 
- Added additional FTMS characteristics and some refactoring of shared variables
- Added GZipped jQuery to fix non WAN connected manual updates.
- Pin arduino-esp32 package to version 1.0.6 to fix build issue
- Added + - Buttons to sliders. 
- Added firmware checklist to "~/" for PR and release candidate testing.
- Added README.md to "~/Hardware/*" that provides help for the files contained within. 
- Added BakerEchelonStrap to "~/Hardware/Mounts/".
- Added positive retention clip to "~/Hardware/Mounts".
- Added Logan clip to "~/Hardware/Mounts".
- Added experimental rigid mounting strap. * Fixed width to 65mm. 
- Add images for video links in Wiki Build How To.
- Added webhook for simulated cadence. 
- Add image for video link in Build How To
- Added images for video links in Wiki Build How To
- Added XL (Extra Long) Mounting strap for Echelon.
- Added Insert Peloton 7 Flat V2 .sldpart and .stl.
- Added initial credits file.
- Added initial changelog.
- Enabled cpp-lint, pio check, and clang-format to enforce coding standards and catch errors.
- Added support for ruing pre-commit to run pre-push checks.
- Added github workflow on pull_request to validate changelog and coding standards.
- Add hyphens to Flywheel GATT UUIDs.
- Filter Flywheel advertisements by name.
- Add documentation to SensorData class.
- Enabled native testing.
- Added logging library which supports levels.

### Changed
- Moved Vin to the correct side on the ESP32 connection diagram. 
- Power Correction Factor minimum value is now .5
- Made Revmaster insert slightly smaller. 
- Fixed minor spulling errurs. 
- Reorganized hardware library into per part subfolders.
- Updater shifter cover to version 9.
- Fixed missing strap loops on non-pcb case.
- Power Correction Factor slider now updates correctly. 
- Removed unused http onServer calls.
- Repaired btsimulator.html
- Shortened HR characteristic to 2 bytes (Polar OH1 format)
- Increased ShiftStep UI slider range.
- Replaced DoublePower setting with PowerCorrectionFactor setting.
- Reverted bytes_to_u16 macro. 
- Erg mode tweak. 
- Added another test for Flywheel BLE name.
- Updated Echelon Insert
- Fixed many issues exposed by the addition of cpp-lint, pio check, and clang-format.
- Fixed merge issues.
- Fixed Echelon licenses.
- Fix Flywheel power/cadence decoding.
- Ignore zero heart rate reported from remote FTMS.
- Fix Assimoa Uno stuck cadence.
- Started extract non-arduino code into a cross-platform library.
- Changed all logging calls to new logging library.

### Removed
- Deleted and ignored .pio folder which had been mistakenly committed.<|MERGE_RESOLUTION|>--- conflicted
+++ resolved
@@ -12,13 +12,10 @@
 - Added comments after compiler #endif Statements to make it easier to see what the partner #if statement is.
 - Added BLE_syncMode to support syncing shifterPosition with bikes that also report their resistance level. 
 - Added git tag to prevent branch from downgrading to the last release. 
-<<<<<<< HEAD
 - Added Hardware Version 2.0. 
-=======
 - MCWPWM for stepper control.
 - Erg Sensitivity control added.
 - Function to stop motor and release tension if the user stops pedaling in ERG mode.  
->>>>>>> 232ba73f
 
 ### Changed
 - Renamed BLE_stepperPosition to BLE_targetPosition to clarify the variable it controls. 
