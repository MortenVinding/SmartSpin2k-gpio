--- conflicted
+++ resolved
@@ -6,12 +6,9 @@
 
 ## [Unreleased]
 ### Added
-<<<<<<< HEAD
 - Added additional FTMS characteristics and some refactoring of shared variables
-=======
 - Added GZipped jQuery to fix non WAN connected manual updates.
 - Pin arduino-esp32 package to version 1.0.6 to fix build issue
->>>>>>> 72310082
 - Added + - Buttons to sliders. 
 - Added firmware checklist to "~/" for PR and release candidate testing.
 - Added README.md to "~/Hardware/*" that provides help for the files contained within. 
