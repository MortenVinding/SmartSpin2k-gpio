# Changelog
All notable changes to this project will be documented in this file.

The format is based on [Keep a Changelog](https://keepachangelog.com/en/1.0.0/)
and this project adheres to [Semantic Versioning](https://semver.org/spec/v2.0.0.html).

## [Unreleased]
### Added
-
### Changed
<<<<<<< HEAD
-Disregard Peloton serial power and cadence if user has a BLE power Meter selected. 
=======
- Fixed bug where "none" hr still scanned. Credit to @xpectnil for discovering. 
- Simplified Platform Packages to work better with newest version of PlatformIO.
>>>>>>> 82af9913
### Hardware
-

## [23.1.22]
### Added
- Added blocking for shifts above or below min/max setpoints.
- Added Peloton serial decoder to sensor factory.
- Added blocking for shifts above or below min/max set points.
- Added power scaler for new board.
- Added Main Index link to develop.html.
- Added feature to automatically reconnect BLE devices if both are specified.
- Added ftms passthrough. FTMS messages from the client app are now passed to a connected FTMS device.
- Added resistance capture to Echelon.
- Added Resistance capture to Flywheel.
- Added Resistance Capture to Peloton.
- Added Resistance capture to FTMS.
- Added scanning when devices are not connected.  
- Added ability to set travel limits based on resistance feedback from a bike.
- Added shifting in ERG mode (changes watt target).
- Added shifting in resistance mode (changes resistance target.)

### Changed
- PowerTable values are now adjusted to 90 RPM cad on input.
- PowerTable entries are now validated against previous entries. 
- Changes to default settings for better ride-ability.  Raised incline multiplier and erg sensitivity, increased incline multiplier and max brake watts.
- Fixed a bug in the new cadence compensation where an int should have been a float. 
- Fixed broken pre-commit on my local dev machine. 
- Moved serial checking to own function. 
- Reduced verbosity of ERG logging.
- Fixed instance of BLE PM dropdown not being saved correctly. 
- Moved post connect handling to the ble communication loop. (improves startup stability)
- Fixed bug submitted by @flo100 where MIN_WATTS in ERG should have been userConfig.getMinWatts();
- FTMS resistance mode now changes the attached bike resistance with feedback. (i.e. setting resistance to 50 with a Peloton attached will set 50 on the Peloton)
- Refactored rtConfig to use more measurement class. 
- Increased stepper speed when a Peloton is connected. (very light resistance)
- Updated libraries to latest

### Hardware
- Removed duplicate directory in direct mount folder.
- New case for the new PCB :)
- Revised directory structure in /hardware
- updated Bowflex C7 mount for improved usability
- updated Echelon knob insert for durability
- Peloton bike mount updated for improved usability

## [22.10.8]

### Added
- Automatic build script for github.
- Added dependabot.yml
- Added changelog merge automation. 
- Added StreamFit
- Added developer tools html.
- Added automatic board revision detection. 
- Added THROTTLE_TEMP to settings.h. The internal ESP32 temperature at which to reduce driver current. 

### Changed
- Fixed a few compile issues for case sensitive operating systems.
- Release is now the default build option. 
- New release is automatically created on pull request merge.
- Fixed HR in the hidden btsimulator.html
- Enabled CORS for doudar/StreamFit.
- Re-arranged index.html. 
- restored link to bluetooth scanner.
- Reverted conditional variable initialization in powertable lookup function.
- Simplified cadence compensation in powertable lookup.
- Fixed issue where you couldn't set a ERG target less than 50W (MIN_WATTS wasn't being respected.) 
- Increased the BLE active scan window. 
- BLE scan page now shows previous scan results.
- BLE scan page duplicates bug fixed. 
- BLE scan page dropdowns default to devices found during scan. 
- Increased THROTTLE_TEMP from 72c to 85c. 

### Hardware
- Ultra Short Direct Mount case for use on bikes with limited space between knob and head tube
- Direct mount and arm for Bowflex C7 - for use with Ultra Short Direct Mount

### Hardware
- Minor improvements to tolerances for direct mount mod
- created peloton-specific arm for direct mount use.  IC4 model is usable, but a bit short.
- modified short case to include chamfers and fillets at the screw posts to improve thin wall printability in superslicer
- beefier arm for direct mount
- NEW: Direct Mount short case for bikes with reduced clearance in front of knob.  
- NEW: Bolt through short case for direct mount use with Generic Bike http://smile.amazon.com/gp/product/B07S3YWSNM
- NEW: Direct mount for Life Fitness IC7


### Hardware
- Added new case design for upcoming integraded SMT PCB.
- Added Initial KiCAD PCB Commit. 

## [2.7.9]

### Added
- Added comment when files are written to LittleFS.
- Added comment when firmware starts to update.
- Added setting for minWatts

### Changed
- Driver Over Temp logging fixed.
- Updated Libraries to newest versions.
- Disabled setting of min/maxWatts if minWatts/maxWatts is 0.
- Added a check to workaround a bug where a powertable pair member was zero.
- Fixed a bug where a powertable pair could be returned that was larger than the powertable size.
- changes to default settings 

### Hardware

## [2.6.26]

### Added
- Added functions for automatic settings conversion from SPIFFS
- 
### Changed
 - updated CA for OTA updates
 - Converted filesystem from SPIFFS to LittleFS
 - Fixed endianness for ftmsPowerRange and ftmsPowerRange.

### Hardware
 - added chamfer to screw posts in case body (direct mount mod)
 - minor tweak to shifter cable retainer.

## [2.2.8]

### Added
- Added screenshot for wiki main page
- Added functions to start and stop WiFi and Http server.
- Added Additional logging to the custom characteristic.
- Added option to enable/disable UDP logging. Default is disabled.
- Added Wiki links to most SS2K pages. [see #314](https://github.com/doudar/SmartSpin2k/issues/314)
- Added WebSockets for logging [see #173](https://github.com/doudar/SmartSpin2k/issues/173)
- Reworked logging to run log-appender outside the worker task (task no longer blocked by logger traffic).
- WebsocketsAppender can handle multiple (up to 4) clients. Status.html will reconnect if connection to websockets server is disconnected.

### Changed
- Refactored ERG.
- Reset to Default must be confirmed [see #51](https://github.com/doudar/SmartSpin2k/issues/51)
- Update Firmware: Upload dialog accepts .bin, .html and .css files. [see #98](https://github.com/doudar/SmartSpin2k/issues/98)
- Removed conflicting secondary BLE indicate when a shift was preformed via the custom characteristic.
- Default stepper power is now used on reset to defaults. 
- Refactored Main and HTTP Server.
- Changed from hard coding to Enums in BLEServer.
- Added simulateWatts to ERG mode internal check.
- Increased BLE Stack(s) and reduced ERG stack. 
- Disabled shifter ISR while ERG is running. 
- Fixed possible infinite loop in ERG when stepper never reached target position due to being past min or max position.
- When UDP logging is enabled, html will no longer request logging info. 
- Increased remote server minimum packet delay to 325ms and max to 700ms. 
- Updated Arduino_esp32 to the latest 2.0.2 version.
- Fixed all libraries to static releases.
- Reduced max_connect_retries from 10 to 3.
- Increased max_scan_retries from 1 to 2. 
- Now only send notifications for subscribed characteristics. 
- Increased JSON size for userConfig (hopefully fix config saving issues). 
- Changed LOGE messages in spiffs logging to regular LOG messages so they will display via network logging. 
- Complete BLE Client connection code rebase. 

### Fixed
- bluetoothscanner.html now lists fitness machine services in the PM list. 
- Fixed bug in external control. 

### Hardware
- Added Ultra Short Case mod which should allow as little as ~40mm from knob center to head tube. 
- Revised shifter for easier printing.  Updated printing instructions.
- moved original shifter design into Archive directory


#### Direct mount Mod
- IC4 Mod renamed to Direct Mount Mod.  Several directories have changed.
- bike mount and arm added for Echelon Connect Sport
- Arm design revised for added stiffness
- Case, arm and bike mount separated into individual CAD files for easier edits.
- Arm and bike mount re-drawn in CAD.  It should be much easier to create designs for new bikes now.
- Added direct mount for Revmaster and Peloton bikes
- New insert for Startrac

## [1.12.30]

### Added
- Added userConfig shifterDir to change direction of shifters in software to compensate for wiring
- Added userConfig StepperDir to change direction of stepper in software to compensate for wiring
- Added backend and html for shifter and stepper directions. 
- Added parameters for auto homing.

### Changed
- Fixed a couple bugs in PowerTables
- Fixed BLE Scanner webpage not displaying devices.
- Corrected a check in the FTMS write control point indication. 
- readme copy change
- added bridging improvements for screw holes - in cad but missing in STL

### Hardware
- 

#### IC4 Mod
- 

## [1.12.26]

### Added
- Added Webpage for Shifting.
- Added /shift server on backend.
- Split userConfig into userConfig and rtConfig.
- Added ERG testing to btsimulator.html
- Broke out ERG computation into it's own task.
- Added image for wiki.
- Replaced existing shifter housing with new and improved 2 in 1 revision

### Changed
- Adjusted the order of "Submit" "Reboot" and "Reset to Defaults" on the settings page. 
- Adjusted the setting webpage so "reset to defaults" is harder to accidentally press. 
- Increased the amount of free stack by removing the default Arduino loop();
- Updated /shift server on to rtConfig.
- Fixed redeclaring global targetposition in moveStepper().
- Renamed Settings page "Submit" button to "Save Setting"

### Hardware
- Increased hex head and nut size to 13mm.
- Increased depth on Knob Cup 2mm so a thicker nut can be used. 
- Added assembly .gif images.

#### IC4 Mod
- NEW: Hex bolt mod for 40t gear and matching ic4 cup/mount. This is a drop-in replacement for the plastic printed gear + cup/holder combination. This adds a lot of strength
- Renamed directory to something more apparent.
- Removed need for support material from case.
- Thicker slide design which removes need for washers.
- Slightly shorter slide - should allow more flexibility for ss2k placement on IC4.
- Tighter tolerances on case and bike mount for slide fitting. It should be a tight enough to prevent accidental removal
- Slightly larger diameter holes for m3 screws used in case assembly. Screws should be much easier to insert
- Additional tolerance for m5 fitting.
- Combined knob cup & knob insert for schwinn to reduce amount of plastic needed for the schwinn.
- Including a revised 11t stl - A bit more clearance on inner diameter the drive shaft on my steppers.

## [1.12.2]

### Added
- Firmware update will now download only spiffs files if missing without updating the firmware.
- New UDP logger by @MarkusSchneider .
- Added custom IC4 build and mount by @eMadman .

### BugFixes
- Power Correction factor now minimum .5 maximum 2.5 and added checks to stay within limits. 
- 404 now redirects to index file handler.
- settings_processor now checks shiftsteps field to determine if it's on the main settings page.

## [1.11.24]

### Added
- Moved FTMS callback decoding outside of the callback.
- Revamped the way notify buffer works as it was causing a memory leak.
- BLE Custom Characteristic motor driver calls now apply settings received.
- Motor current now automatically scales if ESP32 temp starts getting too high. 
- Added comments after compiler #endif Statements to make it easier to see what the partner #if statement is.
- Added BLE_syncMode to support syncing shifterPosition with bikes that also report their resistance level. 
- Added git tag to prevent branch from downgrading to the last release. 
- Added Hardware Version 2.0. 
- MCWPWM for stepper control.
- Erg Sensitivity control added.
- Function to stop motor and release tension if the user stops pedaling in ERG mode.  
- Received BLE is now buffered and then processed. 
- Added Fitness Machine supported inclination range characteristic.
- Additional unit tests. 

### Changed
- Renamed BLE_stepperPosition to BLE_targetPosition to clarify the variable it controls. 
- Increased BLE communications task to 3500 stack.
- Fixed recurring debugging line when driver was at normal temp.
- Fixed length of returnValue on custom BLE bool read requests. 

## [1.6.19] - 2021-6-19

### Added
- Initial implementation of the custom characteristic. 
- Added additional FTMS characteristics and some refactoring of shared variables
- Added GZipped jQuery to fix non WAN connected manual updates.
- Pin arduino-esp32 package to version 1.0.6 to fix build issue
- Added + - Buttons to sliders. 
- Added firmware checklist to "~/" for PR and release candidate testing.
- Added README.md to "~/Hardware/*" that provides help for the files contained within. 
- Added BakerEchelonStrap to "~/Hardware/Mounts/".
- Added positive retention clip to "~/Hardware/Mounts".
- Added Logan clip to "~/Hardware/Mounts".
- Added experimental rigid mounting strap. * Fixed width to 65mm. 
- Add images for video links in Wiki Build How To.
- Added webhook for simulated cadence. 
- Add image for video link in Build How To
- Added images for video links in Wiki Build How To
- Added XL (Extra Long) Mounting strap for Echelon.
- Added Insert Peloton 7 Flat V2 .sldpart and .stl.
- Added initial credits file.
- Added initial changelog.
- Enabled cpp-lint, pio check, and clang-format to enforce coding standards and catch errors.
- Added support for ruing pre-commit to run pre-push checks.
- Added github workflow on pull_request to validate changelog and coding standards.
- Add hyphens to Flywheel GATT UUIDs.
- Filter Flywheel advertisements by name.
- Added unit tests for CyclePowerData.cpp
- Add documentation to SensorData class.
- Enabled native testing.
- Added logging library which supports levels.

### Changed
- Moved Vin to the correct side on the ESP32 connection diagram. 
- Power Correction Factor minimum value is now .5
- Made Revmaster insert slightly smaller. 
- Fixed minor spulling errurs. 
- Reorganized hardware library into per part subfolders.
- Updater shifter cover to version 9.
- Fixed missing strap loops on non-pcb case.
- Power Correction Factor slider now updates correctly. 
- Removed unused http onServer calls.
- Repaired btsimulator.html
- Shortened HR characteristic to 2 bytes (Polar OH1 format)
- Increased ShiftStep UI slider range.
- Replaced DoublePower setting with PowerCorrectionFactor setting.
- Reverted bytes_to_u16 macro. 
- Erg mode tweak. 
- Added another test for Flywheel BLE name.
- Updated Echelon Insert
- Fixed many issues exposed by the addition of cpp-lint, pio check, and clang-format.
- Fixed merge issues.
- Fixed Echelon licenses.
- Fix Flywheel power/cadence decoding.
- Ignore zero heart rate reported from remote FTMS.
- Fix Assimoa Uno stuck cadence.
- Started extract non-arduino code into a cross-platform library.
- Changed all logging calls to new logging library.

### Removed
- Deleted and ignored .pio folder which had been mistakenly committed.

*1.3.21
* SS2K BLE Server now accepts more than one simultaneous connection (you can not connect SS2K to both Zwift and another app simultaneously)
* Echelon bike is now supported
* SmartSpin2K.local more accessible with different browsers (fixed certain MDNS dropouts)
* Flywheel bike support built in (still untested)
* Backend (client) completely revamped to allow more device decoders, better stability, and faster network speeds.
* Lots of FTMS server and client polishing
* Added testing for decoders
* Versioning now comes from releases
* NimBLE library included
* Increased total max connections to 6 devices
* Refined debugging logs

*1.2.15
* Fixed BLE cadence when accumulated torque values are present
* Lowered memory footprint
 
*1.2.6
* Added limited Telegram BLE debugging information for development. No sensitive information is sent back. I can make this telegram info available as a private group (in Telegram) if anyone is interested in seeing it. This was added because there are a couple BLE devices that don't seem to conform to the standard protocol and we need more information about them to get them to work properly. 
* Internal web UI links now use IP address instead of the local DNS name for compatibility with certain routers. 
* Added a favorite icon (favicon.ico) for browser compatibility.
* Fixed an BLE bug which would occasionally cause a crash on scanning. 
* Changed priority of subroutines and optimized task memory footprint. 
* Streamlined the WiFi connect sequence.  

*0.1.1.22
* Power meter will now switch to the most recently connected and disconnect the other.
* Double power option in the Bluetooth scanner webpage.
* Bluetooth scanning now happens via a flag set in the client task.
* Backend of the Bluetooth scanning page revamped.
* Removed dedicated HTTP server callback for the Bluetooth scanner.

*0.1.1.11
* All metrics now zero when correct BLE !connected.
* Added HR->PWR off/auto switch.
* WiFi starts up faster.
* BLE now connects device on save.
* BLE Scans are less error prone.
* MDNS Fix for certain android browsers.
* and probably lots of other stuff. 

*0.1.1.2 A new binary version is out in OTAUpdates. Units should automatically update to this newest version.

* Changes:
* WiFi Fallback to AP mode is now 10 seconds.
* WiFi AP mode Fallback SSID is now device name (MDNS name), and the password is whatever you have set.
* ERG Mode slightly more aggressive.
* StealthChop 2 now selectable in settings.
* Holding both shifters at boot resets the unit to defaults and erases filesystem. (firmware remains intact)
* Holding both shifters for 3 seconds after boot preforms a BLE device scan/reconnect.

* Bugfixes:
* Automatic Updates setting switch now works :)<|MERGE_RESOLUTION|>--- conflicted
+++ resolved
@@ -8,12 +8,9 @@
 ### Added
 -
 ### Changed
-<<<<<<< HEAD
 -Disregard Peloton serial power and cadence if user has a BLE power Meter selected. 
-=======
 - Fixed bug where "none" hr still scanned. Credit to @xpectnil for discovering. 
 - Simplified Platform Packages to work better with newest version of PlatformIO.
->>>>>>> 82af9913
 ### Hardware
 -
 
