--- conflicted
+++ resolved
@@ -21,13 +21,8 @@
 ## [1.6.19] - 2021-6-19
 
 ### Added
-<<<<<<< HEAD
-- Added ERGSensitivity setting in Settings.html
-- Added ERGSensitivy parameter. 
-=======
 - Initial implementation of the custom characteristic. 
 - Added additional FTMS characteristics and some refactoring of shared variables
->>>>>>> 962c1415
 - Added GZipped jQuery to fix non WAN connected manual updates.
 - Pin arduino-esp32 package to version 1.0.6 to fix build issue
 - Added + - Buttons to sliders. 
@@ -55,9 +50,6 @@
 - Added logging library which supports levels.
 
 ### Changed
-- Settings page submit returns setting page. 
-- Added explanatory comments in settings for various values. 
-- Decreased (default) expected watts per shift from 50 to 30. 
 - Moved Vin to the correct side on the ESP32 connection diagram. 
 - Power Correction Factor minimum value is now .5
 - Made Revmaster insert slightly smaller. 
