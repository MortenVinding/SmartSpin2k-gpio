# Changelog
All notable changes to this project will be documented in this file.

The format is based on [Keep a Changelog](https://keepachangelog.com/en/1.0.0/)
and this project adheres to [Semantic Versioning](https://semver.org/spec/v2.0.0.html).

## [Unreleased]
### Added
- Added experimental rigid mounting strap. 
- Add images for video links in Wiki Build How To
- Added webhook for simulated cadence. 
- Add image for video link in Build How To
- Added images for video links in Wiki Build How To
- Added XL (Extra Long) Mounting strap for Echelon.
- Added Insert Peloton 7 Flat V2 .sldpart and .stl.
- Added initial credits file.
- Added initial changelog.
- Enabled cpp-lint, pio check, and clang-format to enforce coding standards and catch errors.
- Added support for ruing pre-commit to run pre-push checks.
- Added github workflow on pull_request to validate changelog and coding standards.
- Add hyphens to Flywheel GATT UUIDs.
- Filter Flywheel advertisements by name.
- Add documentation to SensorData class.

### Changed
<<<<<<< HEAD
- Fixed missing strap loops on non-pcb case.
=======
- Power Correction Factor slider now updates correctly. 
>>>>>>> bce0f2a6
- Removed unused http onServer calls.
- Repaired btsimulator.html
- Shortened HR characteristic to 2 bytes (Polar OH1 format)
- Increased ShiftStep UI slider range.
- Replaced DoublePower setting with PowerCorrectionFactor setting.
- Reverted bytes_to_u16 macro. 
- Erg mode tweak. 
- Added another test for Flywheel BLE name.
- Updated Echelon Insert
- Fixed many issues exposed by the addition of cpp-lint, pio check, and clang-format.
- Fixed merge issues.
- Fixed Echelon licences.
- Fix Flywheel power/cadence decoding.
- Ignore zero heartrate reported from remote FTMS.
- Fix Assimoa Uno stuck cadence.

### Removed
- Deleted and ignored .pio folder which had been mistakening commited<|MERGE_RESOLUTION|>--- conflicted
+++ resolved
@@ -23,11 +23,8 @@
 - Add documentation to SensorData class.
 
 ### Changed
-<<<<<<< HEAD
 - Fixed missing strap loops on non-pcb case.
-=======
 - Power Correction Factor slider now updates correctly. 
->>>>>>> bce0f2a6
 - Removed unused http onServer calls.
 - Repaired btsimulator.html
 - Shortened HR characteristic to 2 bytes (Polar OH1 format)
