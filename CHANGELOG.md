--- conflicted
+++ resolved
@@ -6,12 +6,9 @@
 
 ## [Unreleased]
 ### Added
-<<<<<<< HEAD
 - Added webhook for simulated cadence. 
-=======
 - Add image for video link in Build How To
 - Added images for video links in Wiki Build How To
->>>>>>> 51db8bf0
 - Added XL (Extra Long) Mounting strap for Echelon.
 - Added Insert Peloton 7 Flat V2 .sldpart and .stl.
 - Added initial credits file.
