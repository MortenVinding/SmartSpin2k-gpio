<<<<<<< HEAD
# 2-in-1 strap
=======
# 2-in-1 strap mod
>>>>>>> 9f53bae9
This mod was a design exercise to bring tactile feedback to the shifters.  The stock design uses a lot of TPU material above the momentary switch, resulting in mushiness and lost tactility.  This design also merges two shifters into one housing to  order to save plastic and reduce the travel movements necessary.


Fusion 360 exports and generic STEP files are both provided

![render of remote](screenshot.png)


## Assembly
<<<<<<< HEAD
- In case you need to flip the orientation of the shifter, you can easily do so in the SmartSpin2K User Interface.  Navigate to [http://SmartSpin2K.local/](http://SmartSpin2K.local).  Here, you can toggle the Shifter Direction button until the device shifts in the right direction and save your settings.  You can verify your settings in the [Web Shifter](http://smartspin2k.local/shift.html)
=======
- Extra care must be taken when soldering since the orientation of the wires makes a different - You must decide up front whether you want the cables to exit  towards the rear or towards the front and wire the left/right channels appropriately.
- In case you need to flip the orientation, you can easily swap it in the SmartSpin2K User Interface.  Navigate to [http://SmartSpin2K.local/](http://SmartSpin2K.local).  Here, you can toggle the Shifter Direction button until the device shifts in the right direction and save your settings.  You can verify your settings in the [Web Shifter](http://smartspin2k.local/shift.html)

## BOM
- Same as standard shifters
>>>>>>> 9f53bae9

## Printing instructions
The bridging layers on this print are tricky to get right with TPU.  It is important to minimize holes in the bridging and ensure it is well sealed against sweat and water.  These tips have worked very well for me with this print in Superslicer.  With good cooling and a slow print speed, this print is very achievable. 

If you are unsure, print test_housing.stl - this will print much more quickly than the full strap and allow you to dial in the print using less material and time.

- Cooling fan at 75% (this is different for every printer and duct - I'm using a single 5015 fan)
- 0.2mm layer height with 0.4mm nozzle
- 3 perimeters
- Supports disabled
- 20% infill
- Monotonic top, solid, and bottom infills
- Infill Angle - 90 Degrees (You want the lines following the length of the strap)
- ![close up of strap](strap_close-up.png)
- Add a height range modifier on the strap from 8.85-13.70mm with the following settings.  The combination of ironing and concentric infill help ensure a watertight finish.
-- Solid Infill pattern: Ironing
-- Top Infill Pattern: Concentric
-- ![layer settings screenshot](layer_settings.png)

## [Test Print]
- test_housing.stl

## [Full Set]
- shifter_set.stl

## [Strap]
- strap.stl

## [Plug]
- plug.stl - x2

## [Retainer]
- retainer.stl
<|MERGE_RESOLUTION|>--- conflicted
+++ resolved
@@ -1,26 +1,21 @@
-<<<<<<< HEAD
 # 2-in-1 strap
-=======
-# 2-in-1 strap mod
->>>>>>> 9f53bae9
-This mod was a design exercise to bring tactile feedback to the shifters.  The stock design uses a lot of TPU material above the momentary switch, resulting in mushiness and lost tactility.  This design also merges two shifters into one housing to  order to save plastic and reduce the travel movements necessary.
-
+This design is intended for printing with TPU.  You will need a hot glue gun for assembly.
 
 Fusion 360 exports and generic STEP files are both provided
 
 ![render of remote](screenshot.png)
 
 
-## Assembly
-<<<<<<< HEAD
+## Assembly Instructions
+- [See Shifter Assembly video linked in Wiki](https://github.com/doudar/SmartSpin2k/wiki/Building-How-To)
+
+## Setup
 - In case you need to flip the orientation of the shifter, you can easily do so in the SmartSpin2K User Interface.  Navigate to [http://SmartSpin2K.local/](http://SmartSpin2K.local).  Here, you can toggle the Shifter Direction button until the device shifts in the right direction and save your settings.  You can verify your settings in the [Web Shifter](http://smartspin2k.local/shift.html)
-=======
-- Extra care must be taken when soldering since the orientation of the wires makes a different - You must decide up front whether you want the cables to exit  towards the rear or towards the front and wire the left/right channels appropriately.
-- In case you need to flip the orientation, you can easily swap it in the SmartSpin2K User Interface.  Navigate to [http://SmartSpin2K.local/](http://SmartSpin2K.local).  Here, you can toggle the Shifter Direction button until the device shifts in the right direction and save your settings.  You can verify your settings in the [Web Shifter](http://smartspin2k.local/shift.html)
 
 ## BOM
-- Same as standard shifters
->>>>>>> 9f53bae9
+- Momentary microswitches
+- 3.5mm stereo headphone connector (shifter connector)
+See [Recommended Hardware in Wiki](https://github.com/doudar/SmartSpin2k/wiki/Recommended-Hardware) for examples and sourcing information
 
 ## Printing instructions
 The bridging layers on this print are tricky to get right with TPU.  It is important to minimize holes in the bridging and ensure it is well sealed against sweat and water.  These tips have worked very well for me with this print in Superslicer.  With good cooling and a slow print speed, this print is very achievable. 
