--- conflicted
+++ resolved
@@ -7,7 +7,14 @@
   line-height: 1em;
 }
 
-<<<<<<< HEAD
+label{
+  font-size: medium;
+}
+
+div{
+  font-size: medium;
+}
+
 a {
   color: #000000;
 }
@@ -18,18 +25,6 @@
   color: #03245c;
   padding: 0.5rem;
   line-height: 1em;
-=======
-label{
-  font-size: medium;
-}
-
-div{
-  font-size: medium;
-}
-
-a{
-  color:#000000; 
->>>>>>> 72310082
 }
 h2 {
   color: #000000;
@@ -176,21 +171,12 @@
   transition: 0.5s ease-in-out;
 }
 
-<<<<<<< HEAD
-fieldset {
-  border: 30px solid;
-  border-color: #1e3252;
-  box-sizing: border-box;
-  grid-area: 1 / 1;
-  padding: 20px;
-=======
 fieldset{
   border: 10px solid ; 
   border-color:#1e3252; 
   box-sizing: border-box; 
   grid-area: 1 / 1; 
   padding: 5px; 
->>>>>>> 72310082
   margin: 0 auto;
   z-index: -1;
 }