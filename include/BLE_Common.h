--- conflicted
+++ resolved
@@ -208,11 +208,7 @@
 
 class SensorData {
 public:
-<<<<<<< HEAD
-    SensorData(String id, BLERemoteCharacteristic *characteristic, const uint8_t *data, size_t length) : id(id), characteristic(characteristic), data(data), length(length) {};
-=======
     SensorData(String id, uint8_t *data, size_t length) : id(id), data(data), length(length) {};
->>>>>>> 81851e71
 
     String getId();
     virtual bool  hasHeartRate() = 0;
@@ -224,12 +220,7 @@
 
 protected:
     String id;
-<<<<<<< HEAD
-    BLERemoteCharacteristic *characteristic;
-    const uint8_t *data;
-=======
     uint8_t *data;
->>>>>>> 81851e71
     size_t length;
 };
 
@@ -243,11 +234,8 @@
 
 class NullData : public SensorData {
 public:
-<<<<<<< HEAD
-    NullData(BLERemoteCharacteristic *characteristic, const uint8_t *data, size_t length) : SensorData("Null", characteristic, data, length) {};
-=======
     NullData(uint8_t *data, size_t length) : SensorData("Null", data, length) {};
->>>>>>> 81851e71
+
 
     virtual bool  hasHeartRate();
     virtual bool  hasCadence();
@@ -259,11 +247,8 @@
 
 class HeartRateData : public SensorData {
 public:
-<<<<<<< HEAD
-    HeartRateData(BLERemoteCharacteristic *characteristic, const uint8_t *data, size_t length) : SensorData("HRM", characteristic, data, length) {};
-=======
     HeartRateData(uint8_t *data, size_t length) : SensorData("HRM", data, length) {};
->>>>>>> 81851e71
+
 
     virtual bool  hasHeartRate();
     virtual bool  hasCadence();
@@ -275,11 +260,8 @@
 
 class FlywheelData : public SensorData {
 public:
-<<<<<<< HEAD
-    FlywheelData(BLERemoteCharacteristic *characteristic, const uint8_t *data, size_t length) : SensorData("FLYW", characteristic, data, length) {};
-=======
     FlywheelData(uint8_t *data, size_t length) : SensorData("FLYW", data, length) {};
->>>>>>> 81851e71
+
 
     virtual bool  hasHeartRate();
     virtual bool  hasCadence();
@@ -291,11 +273,8 @@
 
 class FitnessMachineIndoorBikeData : public SensorData {
 public:
-<<<<<<< HEAD
-    FitnessMachineIndoorBikeData(BLERemoteCharacteristic *characteristic, const uint8_t *data, size_t length);
-=======
     FitnessMachineIndoorBikeData(uint8_t *data, size_t length);
->>>>>>> 81851e71
+
     ~FitnessMachineIndoorBikeData();
 
     enum Types : uint8_t {
