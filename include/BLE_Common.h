/*
 * Copyright (C) 2020  Anthony Doud & Joel Baranick
 * All rights reserved
 *
 * SPDX-License-Identifier: GPL-2.0-only
 */

#pragma once

// #define CONFIG_SW_COEXIST_ENABLE 1

#include <memory>
#include <NimBLEDevice.h>
#include <Arduino.h>
#include <queue>
#include <deque>
#include "Main.h"
#include "BLE_Definitions.h"

#define BLE_CLIENT_LOG_TAG  "BLE_Client"
#define BLE_COMMON_LOG_TAG  "BLE_Common"
#define BLE_SERVER_LOG_TAG  "BLE_Server"
#define BLE_SETUP_LOG_TAG   "BLE_Setup"
#define FMTS_SERVER_LOG_TAG "FTMS_SERVER"
#define CUSTOM_CHAR_LOG_TAG "Custom_C"

// macros to convert different types of bytes into int The naming here sucks and
// should be fixed.
#define bytes_to_s16(MSB, LSB) (((signed int)((signed char)MSB))) << 8 | (((signed char)LSB))
#define bytes_to_u16(MSB, LSB) (((signed int)((signed char)MSB))) << 8 | (((unsigned char)LSB))
#define bytes_to_int(MSB, LSB) ((static_cast<int>((unsigned char)MSB))) << 8 | (((unsigned char)LSB))
// Potentially, something like this is a better way of doing this ^^

// Setup
void setupBLE();
extern TaskHandle_t BLECommunicationTask;
extern TaskHandle_t BLEClientTask;
// ***********************Common**********************************
void BLECommunications(void *pvParameters);

// *****************************Server****************************
class MyServerCallbacks : public NimBLEServerCallbacks {
 public:
  void onConnect(BLEServer *, ble_gap_conn_desc *desc);
  void onDisconnect(BLEServer *);
  bool onConnParamsUpdateRequest(NimBLEClient *pClient, const ble_gap_upd_params *params);
};

class MyCallbacks : public NimBLECharacteristicCallbacks {
 public:
  void onWrite(BLECharacteristic *);
  void onSubscribe(NimBLECharacteristic *pCharacteristic, ble_gap_conn_desc *desc, uint16_t subValue);
};

<<<<<<< HEAD
class ss2kCustomCharacteristicCallbacks : public BLECharacteristicCallbacks {
  void onWrite(BLECharacteristic *);
  void onSubscribe(NimBLECharacteristic *pCharacteristic, ble_gap_conn_desc *desc, uint16_t subValue);
};

class ss2kCustomCharacteristic {
 public:
  // Used internally for notify and onWrite Callback.
  static void process(std::string rxValue);
  // Custom Characteristic value that needs to be notified
  static void notify(char _item, int tableRow = -1);
  // Notify any changed value in userConfig
  static void parseNemit();
};

extern std::string FTMSWrite;

=======
>>>>>>> 1e863a69
// TODO add the rest of the server to this class
class SpinBLEServer {
 private:
  void updateWheelAndCrankRev();

 public:
  struct {
    bool Heartrate : 1;
    bool CyclingPowerMeasurement : 1;
    bool IndoorBikeData : 1;
    bool CyclingSpeedCadence : 1;
  } clientSubscribed;
  NimBLEServer *pServer = nullptr;
  void setClientSubscribed(NimBLEUUID pUUID, bool subscribe);
  void notifyShift();
  double calculateSpeed();
  void update();
  // Queue to store writes to any of the callbacks to the server
  std::queue<std::string> writeCache;
  SpinBLEServer() { memset(&clientSubscribed, 0, sizeof(clientSubscribed)); }
};

extern SpinBLEServer spinBLEServer;

void startBLEServer();
void logCharacteristic(char *buffer, const size_t bufferCapacity, const byte *data, const size_t dataLength, const NimBLEUUID serviceUUID, const NimBLEUUID charUUID,
                       const char *format, ...);
void calculateInstPwrFromHR();
int connectedClientCount();

// BLE FIRMWARE UPDATER
void BLEFirmwareSetup();

// *****************************Client*****************************

// Keeping the task outside the class so we don't need a mask.
// We're only going to run one anyway.
void bleClientTask(void *pvParameters);

// UUID's the client has methods for
// BLEUUID serviceUUIDs[4] = {FITNESSMACHINESERVICE_UUID,
// CYCLINGPOWERSERVICE_UUID, HEARTSERVICE_UUID, FLYWHEEL_UART_SERVICE_UUID};
// BLEUUID charUUIDs[4] = {FITNESSMACHINEINDOORBIKEDATA_UUID,
// CYCLINGPOWERMEASUREMENT_UUID, HEARTCHARACTERISTIC_UUID,
// FLYWHEEL_UART_TX_UUID};

typedef struct NotifyData {
  uint8_t data[25];
  size_t length;
} NotifyData;

class SpinBLEAdvertisedDevice {
 private:
  QueueHandle_t dataBufferQueue = nullptr;

  bool isPostConnected = false;

 public:  // eventually these should be made private
  // // TODO: Do we dispose of this object?  Is so, we need to de-allocate the queue.
  // //       This destructor was called too early and the queue was deleted out from
  // //       under us.
  // ~SpinBLEAdvertisedDevice() {
  //   if (dataBuffer != nullptr) {
  //     Serial.println("Deleting queue");
  //     vQueueDelete(dataBuffer);
  //   }
  // }

  NimBLEAdvertisedDevice *advertisedDevice = nullptr;
  NimBLEAddress peerAddress;

  int connectedClientID = BLE_HS_CONN_HANDLE_NONE;
  BLEUUID serviceUUID   = (uint16_t)0x0000;
  BLEUUID charUUID      = (uint16_t)0x0000;
  bool isHRM            = false;
  bool isPM             = false;
  bool isCSC            = false;
  bool isCT             = false;
  bool isRemote         = false;
  bool doConnect        = false;
  void setPostConnected(bool pc) { isPostConnected = pc; }
  bool getPostConnected() { return isPostConnected; }
  void set(BLEAdvertisedDevice *device, int id = BLE_HS_CONN_HANDLE_NONE, BLEUUID inServiceUUID = (uint16_t)0x0000, BLEUUID inCharUUID = (uint16_t)0x0000);
  void reset();
  void print();
  bool enqueueData(uint8_t data[25], size_t length);
  NotifyData dequeueData();
};

class SpinBLEClient {
 private:
 public:  // Not all of these need to be public. This should be cleaned up
          // later.
  boolean connectedPM            = false;
  boolean connectedHRM           = false;
  boolean connectedCD            = false;
  boolean connectedCT            = false;
  boolean connectedSpeed         = false;
  boolean connectedRemote        = false;
  boolean doScan                 = false;
  bool dontBlockScan             = true;
  int intentionalDisconnect      = 0;
  int noReadingIn                = 0;
  long int cscCumulativeCrankRev = 0;
  double cscLastCrankEvtTime     = 0.0;
  long int cscCumulativeWheelRev = 0;
  double cscLastWheelEvtTime     = 0.0;
  int reconnectTries             = MAX_RECONNECT_TRIES;

  BLERemoteCharacteristic *pRemoteCharacteristic = nullptr;

  // BLEDevices myBLEDevices;
  SpinBLEAdvertisedDevice myBLEDevices[NUM_BLE_DEVICES];

  void start();
  // void serverScan(bool connectRequest);
  bool connectToServer();
  // Check for duplicate services of BLEClient and remove the previously
  // connected one.
  void removeDuplicates(NimBLEClient *pClient);
  void resetDevices(NimBLEClient *pClient);
  void postConnect();
  void FTMSControlPointWrite(const uint8_t *pData, int length);
  void connectBLE_HID(NimBLEClient *pClient);
  void keepAliveBLE_HID(NimBLEClient *pClient);
  void handleBattInfo(NimBLEClient *pClient, bool updateNow);
  // Instead of using this directly, set the .doScan flag to start a scan.
  void scanProcess(int duration = DEFAULT_SCAN_DURATION);
  void checkBLEReconnect();
  // Disconnects all devices. They will then be reconnected if scanned and preferred again.
  void reconnectAllDevices();

  String adevName2UniqueName(NimBLEAdvertisedDevice *inDev);
};

class MyAdvertisedDeviceCallback : public NimBLEAdvertisedDeviceCallbacks {
 public:
  void onResult(NimBLEAdvertisedDevice *);
};

class MyClientCallback : public NimBLEClientCallbacks {
 public:
  void onConnect(BLEClient *);
  void onDisconnect(BLEClient *);
  uint32_t onPassKeyRequest();
  bool onConfirmPIN(uint32_t);
  void onAuthenticationComplete(ble_gap_conn_desc);
};

extern SpinBLEClient spinBLEClient;<|MERGE_RESOLUTION|>--- conflicted
+++ resolved
@@ -52,26 +52,6 @@
   void onSubscribe(NimBLECharacteristic *pCharacteristic, ble_gap_conn_desc *desc, uint16_t subValue);
 };
 
-<<<<<<< HEAD
-class ss2kCustomCharacteristicCallbacks : public BLECharacteristicCallbacks {
-  void onWrite(BLECharacteristic *);
-  void onSubscribe(NimBLECharacteristic *pCharacteristic, ble_gap_conn_desc *desc, uint16_t subValue);
-};
-
-class ss2kCustomCharacteristic {
- public:
-  // Used internally for notify and onWrite Callback.
-  static void process(std::string rxValue);
-  // Custom Characteristic value that needs to be notified
-  static void notify(char _item, int tableRow = -1);
-  // Notify any changed value in userConfig
-  static void parseNemit();
-};
-
-extern std::string FTMSWrite;
-
-=======
->>>>>>> 1e863a69
 // TODO add the rest of the server to this class
 class SpinBLEServer {
  private:
