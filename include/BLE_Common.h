// SmartSpin2K code
// This software registers an ESP32 as a BLE FTMS device which then uses a stepper motor to turn the resistance knob on a regular spin bike.
// BLE code based on examples from https://github.com/nkolban
// Copyright 2020 Anthony Doud
// This work is licensed under the GNU General Public License v2
// Prototype hardware build from plans in the SmartSpin2k repository are licensed under Cern Open Hardware Licence version 2 Permissive
//

#pragma once

//#define CONFIG_SW_COEXIST_ENABLE 1

#include <memory>
#include <NimBLEDevice.h>
#include <Arduino.h>
#include <Main.h>

//Heart Service
#define HEARTSERVICE_UUID BLEUUID((uint16_t)0x180D)
#define HEARTCHARACTERISTIC_UUID BLEUUID((uint16_t)0x2A37)

//Cycling Power Service
#define CSCSERVICE_UUID BLEUUID((uint16_t)0x1816)
#define CSCMEASUREMENT_UUID BLEUUID((uint16_t)0x2A5B)
#define CYCLINGPOWERSERVICE_UUID BLEUUID((uint16_t)0x1818)
#define CYCLINGPOWERMEASUREMENT_UUID BLEUUID((uint16_t)0x2A63)
#define CYCLINGPOWERFEATURE_UUID BLEUUID((uint16_t)0x2A65)
#define SENSORLOCATION_UUID BLEUUID((uint16_t)0x2A5D)

//Fitness Machine Service
#define FITNESSMACHINESERVICE_UUID BLEUUID((uint16_t)0x1826)
#define FITNESSMACHINEFEATURE_UUID BLEUUID((uint16_t)0x2ACC)
#define FITNESSMACHINECONTROLPOINT_UUID BLEUUID((uint16_t)0x2AD9)
#define FITNESSMACHINESTATUS_UUID BLEUUID((uint16_t)0x2ADA)
#define FITNESSMACHINEINDOORBIKEDATA_UUID BLEUUID((uint16_t)0x2AD2)
#define FITNESSMACHINERESISTANCELEVELRANGE_UUID BLEUUID((uint16_t)0x2AD6)
#define FITNESSMACHINEPOWERRANGE_UUID BLEUUID((uint16_t)0x2AD8)

// GATT service/characteristic UUIDs for Flywheel Bike from ptx2/gymnasticon/
#define FLYWHEEL_UART_SERVICE_UUID BLEUUID((uint16_t)0xCA9E)
#define FLYWHEEL_UART_RX_UUID BLEUUID((uint16_t)0xCA9E)
#define FLYWHEEL_UART_TX_UUID BLEUUID((uint16_t)0xCA9E)

// macros to convert different types of bytes into int The naming here sucks and should be fixed.
#define bytes_to_s16(MSB, LSB) (((signed int)((signed char)MSB))) << 8 | (((signed char)LSB))
#define bytes_to_u16(MSB, LSB) (((signed int)((signed char)MSB))) << 8 | (((unsigned char)LSB))
#define bytes_to_int(MSB, LSB) (((int)((unsigned char)MSB))) << 8 | (((unsigned char)LSB))
// Potentially, something like this is a better way of doing this ^^  data.getUint16(1, true)

//Setup
void setupBLE();
extern TaskHandle_t BLECommunicationTask;
//***********************Common**********************************/
void BLECommunications(void *pvParameters);

//*****************************Server****************************/
extern int bleConnDesc; //These all need re
extern bool _BLEClientConnected;
extern bool updateConnParametersFlag;
extern bool GlobalBLEClientConnected;

void startBLEServer();
void computeERG(int, int);
void computeCSC();
void updateIndoorBikeDataChar();
void updateCyclingPowerMesurementChar();
void calculateInstPwrFromHR();
void updateHeartRateMeasurementChar();

class MyServerCallbacks : public BLEServerCallbacks
{
    void onConnect(BLEServer *, ble_gap_conn_desc *desc);
    void onDisconnect(BLEServer *);
};

class MyCallbacks : public BLECharacteristicCallbacks
{
    void onWrite(BLECharacteristic *);
};

//*****************************Client*****************************

//Keeping the task outside the class so we don't need a mask.
//We're only going to run one anyway.
void bleClientTask(void *pvParameters);

//UUID's the client has methods for
//BLEUUID serviceUUIDs[4] = {FITNESSMACHINESERVICE_UUID, CYCLINGPOWERSERVICE_UUID, HEARTSERVICE_UUID, FLYWHEEL_UART_SERVICE_UUID};
//BLEUUID charUUIDs[4] = {FITNESSMACHINEINDOORBIKEDATA_UUID, CYCLINGPOWERMEASUREMENT_UUID, HEARTCHARACTERISTIC_UUID, FLYWHEEL_UART_TX_UUID};

<<<<<<< HEAD
enum userSelect : uint8_t
{
    HR = 1,
    PM = 2,
    CSC = 3,
    CT = 4
};
=======
enum userSelect : uint8_t {
    HR  = 1,
    PM  = 2,
    CSC = 3,
    CT  = 4     
    };
>>>>>>> 8ec0e752

class myAdvertisedBLEDevice
{
public: //eventually these shoul be made private
    BLEAdvertisedDevice *advertisedDevice = nullptr;
    NimBLEAddress peerAddress;
    int connectedClientID = BLE_HS_CONN_HANDLE_NONE;
    BLEUUID serviceUUID = (uint16_t)0x0000;
    BLEUUID charUUID = (uint16_t)0x0000;
    bool userSelectedHR = false;
    bool userSelectedPM = false;
    bool userSelectedCSC = false;
    bool userSelectedCT = false;
    bool doConnect = false;

    void set(BLEAdvertisedDevice *device, int id = BLE_HS_CONN_HANDLE_NONE, BLEUUID inserviceUUID = (uint16_t)0x0000, BLEUUID incharUUID = (uint16_t)0x0000)
    {
        advertisedDevice = device;
        peerAddress = device->getAddress();
        connectedClientID = id;
        serviceUUID = BLEUUID(inserviceUUID);
        charUUID = BLEUUID(incharUUID);
    }

    void reset()
    {
        advertisedDevice = nullptr;
        //NimBLEAddress peerAddress;
        connectedClientID = BLE_HS_CONN_HANDLE_NONE;
        serviceUUID = (uint16_t)0x0000;
        charUUID = (uint16_t)0x0000;
        userSelectedHR = false;
        userSelectedPM = false;
        userSelectedCSC = false;
        userSelectedCT = false;
        doConnect = false;
    }

    //userSelectHR  = 1,userSelectPM  = 2,userSelectCSC = 3,userSelectCT  = 4
    void setSelected(userSelect flags)
    {
        switch (flags)
        {
        case 1:
            userSelectedHR = true;
            break;
        case 2:
            userSelectedPM = true;
            break;
        case 3:
            userSelectedCSC = true;
            break;
        case 4:
            userSelectedCT = true;
            break;
        }
    }
};

class SpinBLEClient
{

public: //Not all of these need to be public. This should be cleaned up later.
    boolean connectedPM = false;
    boolean connectedHR = false;
    boolean connectedCD = false;
    boolean doScan = false;
    bool intentionalDisconnect = false;
    int noReadingIn = 0;
    int cscCumulativeCrankRev = 0;
    int cscLastCrankEvtTime = 0;

    BLERemoteCharacteristic *pRemoteCharacteristic = nullptr;

    //BLEDevices myBLEDevices;
    myAdvertisedBLEDevice myBLEDevices[NUM_BLE_DEVICES];

    void start();
    void serverScan(bool connectRequest);
    bool connectToServer();
    void scanProcess();
    void disconnect();
    //Check for duplicate services of BLEClient and remove the previoulsy connected one.
    void removeDuplicates(BLEClient *pClient);

private:
    class MyAdvertisedDeviceCallback : public NimBLEAdvertisedDeviceCallbacks
    {
    public:
        void onResult(NimBLEAdvertisedDevice *);
    };

    class MyClientCallback : public NimBLEClientCallbacks
    {
    public:
        void onConnect(BLEClient *);
        void onDisconnect(BLEClient *);
        uint32_t onPassKeyRequest();
        bool onConfirmPIN(uint32_t);
        void onAuthenticationComplete(ble_gap_conn_desc);
    };
};

extern SpinBLEClient spinBLEClient;

class SensorData
{
public:
    SensorData(String id) : id(id){};

    String getId();
    virtual bool hasHeartRate() = 0;
    virtual bool hasCadence() = 0;
    virtual bool hasPower() = 0;
    virtual bool hasSpeed() = 0;
    virtual int getHeartRate() = 0;
    virtual float getCadence() = 0;
    virtual int getPower() = 0;
    virtual float getSpeed() = 0;
    virtual void decode(uint8_t *data, size_t length) = 0;

protected:
    String id;
};

class KnownDevice
{
public:
    KnownDevice(NimBLEUUID uuid, std::shared_ptr<SensorData> sensorData): uuid(uuid), sensorData(sensorData){};
    NimBLEUUID getUUID();
    std::shared_ptr<SensorData> decode(uint8_t *data, size_t length);
    
private:
    NimBLEUUID uuid;
    std::shared_ptr<SensorData> sensorData;
};

class SensorDataFactory
{
public:
    SensorDataFactory(){};
        
    std::shared_ptr<SensorData> getSensorData(BLERemoteCharacteristic *characteristic, uint8_t *data, size_t length);

private:
    std::vector<KnownDevice*> knownDevices;
    static std::shared_ptr<SensorData> NULL_SENSOR_DATA;
};

class NullData : public SensorData
{
public:
    NullData() : SensorData("Null"){};

    virtual bool hasHeartRate();
    virtual bool hasCadence();
    virtual bool hasPower();
    virtual bool hasSpeed();
    virtual int getHeartRate();
    virtual float getCadence();
    virtual int getPower();
    virtual float getSpeed();
    virtual void decode(uint8_t *data, size_t length);
};

class HeartRateData : public SensorData
{
public:
    HeartRateData() : SensorData("HRM"){};

    virtual bool hasHeartRate();
    virtual bool hasCadence();
    virtual bool hasPower();
    virtual bool hasSpeed();
    virtual int getHeartRate();
    virtual float getCadence();
    virtual int getPower();
    virtual float getSpeed();
    virtual void decode(uint8_t *data, size_t length);

private:
    int heartrate;
};

class CyclePowerData : public SensorData
{
public:
    CyclePowerData() : SensorData("CPS"){};

    virtual bool hasHeartRate();
    virtual bool hasCadence();
    virtual bool hasPower();
    virtual bool hasSpeed();
    virtual int getHeartRate();
    virtual float getCadence();
    virtual int getPower();
    virtual float getSpeed();
    virtual void decode(uint8_t *data, size_t length);

private:
    int power;
    float cadence;
    float crankRev = 0;
    float lastCrankRev = 0;
    float lastCrankEventTime = 0;
    float crankEventTime = 0;
    uint8_t missedReadingCount = 0;
};

class FlywheelData : public SensorData
{
public:
    FlywheelData() : SensorData("FLYW"){};

    virtual bool hasHeartRate();
    virtual bool hasCadence();
    virtual bool hasPower();
    virtual bool hasSpeed();
    virtual int getHeartRate();
    virtual float getCadence();
    virtual int getPower();
    virtual float getSpeed();
    virtual void decode(uint8_t *data, size_t length);

private:
    bool hasData = false;
    float cadence;
    int power;
};

class FitnessMachineIndoorBikeData : public SensorData
{
public:
    FitnessMachineIndoorBikeData() : SensorData("FTMS"){};

    enum Types : uint8_t
    {
        InstantaneousSpeed = 0,
        AverageSpeed = 1,
        InstantaneousCadence = 2,
        AverageCadence = 3,
        TotalDistance = 4,
        ResistanceLevel = 5,
        InstantaneousPower = 6,
        AveragePower = 7,
        TotalEnergy = 8,
        EnergyPerHour = 9,
        EnergyPerMinute = 10,
        HeartRate = 11,
        MetabolicEquivalent = 12,
        ElapsedTime = 13,
        RemainingTime = 14
    };

    static constexpr uint8_t FieldCount = Types::RemainingTime + 1;

    virtual bool hasHeartRate();
    virtual bool hasCadence();
    virtual bool hasPower();
    virtual bool hasSpeed();
    virtual int getHeartRate();
    virtual float getCadence();
    virtual int getPower();
    virtual float getSpeed();
    virtual void decode(uint8_t *data, size_t length);

private:
    double_t values[FieldCount];

    static uint8_t const flagBitIndices[];
    static uint8_t const flagEnabledValues[];
    static size_t const byteSizes[];
    static uint8_t const signedFlags[];
    static double_t const resolutions[];
    static int convert(int value, size_t length, uint8_t isSigned);
};

/******************CPS***************************/
void BLE_CPSDecode(BLERemoteCharacteristic *pBLERemoteCharacteristic);

/******************FTMS**************************/
void BLE_FTMSDecode(BLERemoteCharacteristic *pBLERemoteCharacteristic);<|MERGE_RESOLUTION|>--- conflicted
+++ resolved
@@ -88,7 +88,7 @@
 //BLEUUID serviceUUIDs[4] = {FITNESSMACHINESERVICE_UUID, CYCLINGPOWERSERVICE_UUID, HEARTSERVICE_UUID, FLYWHEEL_UART_SERVICE_UUID};
 //BLEUUID charUUIDs[4] = {FITNESSMACHINEINDOORBIKEDATA_UUID, CYCLINGPOWERMEASUREMENT_UUID, HEARTCHARACTERISTIC_UUID, FLYWHEEL_UART_TX_UUID};
 
-<<<<<<< HEAD
+
 enum userSelect : uint8_t
 {
     HR = 1,
@@ -96,14 +96,7 @@
     CSC = 3,
     CT = 4
 };
-=======
-enum userSelect : uint8_t {
-    HR  = 1,
-    PM  = 2,
-    CSC = 3,
-    CT  = 4     
-    };
->>>>>>> 8ec0e752
+
 
 class myAdvertisedBLEDevice
 {
