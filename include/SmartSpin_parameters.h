/*
 * Copyright (C) 2020  Anthony Doud & Joel Baranick
 * All rights reserved
 *
 * SPDX-License-Identifier: GPL-2.0-only
 */

#pragma once

#include <Arduino.h>

<<<<<<< HEAD
 #define BLE_firmwareUpdateURL 0x01
 #define BLE_incline 0x02
 #define BLE_simulatedWatts 0x03
 #define BLE_simulatedHr 0x04
 #define BLE_simulatedCad 0x05
 #define BLE_simulatedSpeed 0x06
 #define BLE_deviceName 0x07
 #define BLE_shiftStep 0x08
 #define BLE_stepperPower 0x09
 #define BLE_stealthchop 0x0A
 #define BLE_inclineMultiplier 0x0B
 #define BLE_powerCorrectionFactor 0x0C
 #define BLE_simulateHr 0x0D
 #define BLE_simulateWatts 0x0E
 #define BLE_simulateCad 0x0F
 #define BLE_ERGMode 0x10
 #define BLE_autoUpdate 0x11
 #define BLE_ssid 0x12
 #define BLE_password 0x13
 #define BLE_foundDevices 0x14        
 #define BLE_connectedPowerMeter 0x15  
 #define BLE_connectedHeartMonitor 0x16
 #define BLE_shifterPosition 0x17
=======
#define CONFIG_LOG_TAG "Config"
>>>>>>> 3b9ba3bc

class userParameters {
 private:
  String firmwareUpdateURL;
  float incline;
  int simulatedWatts;
  int simulatedHr;
  int simulatedCad;
  float simulatedSpeed;
  String deviceName;
  int shiftStep;
  int stepperPower;
  bool stealthchop;
  float inclineMultiplier;
  float powerCorrectionFactor;
  bool simulateHr;
  bool simulateWatts;
  bool simulateCad;
  bool ERGMode;
  bool autoUpdate;
  String ssid;
  String password;
  String foundDevices          = " ";
  String connectedPowerMeter   = "any";
  String connectedHeartMonitor = "any";
  int shifterPosition;

 public:
  const char* getFirmwareUpdateURL() { return firmwareUpdateURL.c_str(); }
  float getIncline() { return incline; }
  int getSimulatedWatts() { return simulatedWatts; }
  int getSimulatedHr() { return simulatedHr; }
  int getSimulatedCad() { return simulatedCad; }
  float getSimulatedSpeed() { return simulatedSpeed; }
  const char* getDeviceName() { return deviceName.c_str(); }
  int getShiftStep() { return shiftStep; }
  int getStepperPower() { return stepperPower; }
  bool getStealthchop() { return stealthchop; }
  float getInclineMultiplier() { return inclineMultiplier; }
  float getPowerCorrectionFactor() { return powerCorrectionFactor; }
  bool getSimulateHr() { return simulateHr; }
  bool getSimulateWatts() { return simulateWatts; }
  bool getSimulateCad() { return simulateCad; }
  bool getERGMode() { return ERGMode; }
  bool getautoUpdate() { return autoUpdate; }
  const char* getSsid() { return ssid.c_str(); }
  const char* getPassword() { return password.c_str(); }
  const char* getFoundDevices() { return foundDevices.c_str(); }
  const char* getconnectedPowerMeter() { return connectedPowerMeter.c_str(); }
  const char* getconnectedHeartMonitor() { return connectedHeartMonitor.c_str(); }
  int getShifterPosition() { return shifterPosition; }

  void setDefaults();
  void setFirmwareUpdateURL(String fURL) { firmwareUpdateURL = fURL; }
  void setIncline(float inc) { incline = inc; }
  void setSimulatedWatts(int w) { simulatedWatts = w; }
  void setSimulatedHr(int hr) { simulatedHr = hr; }
  void setSimulatedCad(float cad) { simulatedCad = cad; }
  void setSimulatedSpeed(float spd) { simulatedSpeed = spd; }
  void setDeviceName(String dvcn) { deviceName = dvcn; }
  void setShiftStep(int ss) { shiftStep = ss; }
  void setStepperPower(int sp) { stepperPower = sp; }
  void setStealthChop(bool sc) { stealthchop = sc; }
  void setInclineMultiplier(float im) { inclineMultiplier = im; }
  void setPowerCorrectionFactor(float pm) { powerCorrectionFactor = pm; }
  void setSimulateHr(bool shr) { simulateHr = shr; }
  void setSimulateWatts(bool swt) { simulateWatts = swt; }
  void setSimulateCad(bool scd) { simulateCad = scd; }
  void setERGMode(bool erg) { ERGMode = erg; }
  void setAutoUpdate(bool atupd) { autoUpdate = atupd; }
  void setSsid(String sid) { ssid = sid; }
  void setPassword(String pwd) { password = pwd; }
  void setFoundDevices(String fdev) { foundDevices = fdev; }
  void setConnectedPowerMeter(String cpm) { connectedPowerMeter = cpm; }
  void setConnectedHeartMonitor(String cHr) { connectedHeartMonitor = cHr; }
  void setShifterPosition(int sp) { shifterPosition = sp; }

  String returnJSON(bool includeDebugLog = false);
  void saveToSPIFFS();
  void loadFromSPIFFS();
  void printFile();
};

class physicalWorkingCapacity {
 public:
  int session1HR;
  int session1Pwr;
  int session2HR;
  int session2Pwr;
  bool hr2Pwr;

  void setDefaults();
  String returnJSON();
  void saveToSPIFFS();
  void loadFromSPIFFS();
  void printFile();
};<|MERGE_RESOLUTION|>--- conflicted
+++ resolved
@@ -9,7 +9,6 @@
 
 #include <Arduino.h>
 
-<<<<<<< HEAD
  #define BLE_firmwareUpdateURL 0x01
  #define BLE_incline 0x02
  #define BLE_simulatedWatts 0x03
@@ -33,9 +32,7 @@
  #define BLE_connectedPowerMeter 0x15  
  #define BLE_connectedHeartMonitor 0x16
  #define BLE_shifterPosition 0x17
-=======
 #define CONFIG_LOG_TAG "Config"
->>>>>>> 3b9ba3bc
 
 class userParameters {
  private:
