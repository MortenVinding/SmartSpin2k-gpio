--- conflicted
+++ resolved
@@ -19,68 +19,57 @@
 #include <NimBLEDevice.h>
 
 int reconnectTries = MAX_RECONNECT_TRIES;
-int scanRetries    = MAX_SCAN_RETRIES;
+int scanRetries = MAX_SCAN_RETRIES;
 
 TaskHandle_t BLEClientTask;
 
 SpinBLEClient spinBLEClient;
 
-void SpinBLEClient::start() {
-  // Create the task for the BLE Client loop
-  xTaskCreatePinnedToCore(bleClientTask,   /* Task function. */
-                          "BLEClientTask", /* name of task. */
-                          4000,            /* Stack size of task */
-                          NULL,            /* parameter of the task */
-                          1,               /* priority of the task  */
-                          &BLEClientTask,  /* Task handle to keep track of created task */
-                          1);
+void SpinBLEClient::start()
+{
+    //Create the task for the BLE Client loop
+    xTaskCreatePinnedToCore(
+        bleClientTask,   /* Task function. */
+        "BLEClientTask", /* name of task. */
+        4000,            /* Stack size of task */
+        NULL,            /* parameter of the task */
+        1,               /* priority of the task  */
+        &BLEClientTask,  /* Task handle to keep track of created task */
+        1);
 }
 
 // BLE Client loop task
-void bleClientTask(void *pvParameters) {
-  for (;;) {
-    if (spinBLEClient.doScan && (scanRetries > 0)) {
-      scanRetries--;
-      debugDirector("Initiating Scan from Client Task:");
-      spinBLEClient.scanProcess();
-    }
-
-    vTaskDelay(BLE_CLIENT_DELAY / portTICK_PERIOD_MS);  // Delay a second between loops.
+void bleClientTask(void *pvParameters)
+{
+    for (;;)
+    {
+        if (spinBLEClient.doScan && (scanRetries > 0))
+        {
+            scanRetries--;
+            debugDirector("Initiating Scan from Client Task:");
+            spinBLEClient.scanProcess();
+        }
+
+        vTaskDelay(BLE_CLIENT_DELAY / portTICK_PERIOD_MS); // Delay a second between loops.
 #ifdef DEBUG_STACK
-    Serial.printf("BLEClient: %d \n", uxTaskGetStackHighWaterMark(BLEClientTask));
+        Serial.printf("BLEClient: %d \n", uxTaskGetStackHighWaterMark(BLEClientTask));
 #endif
-    for (size_t x = 0; x < NUM_BLE_DEVICES; x++) {
-      if (spinBLEClient.myBLEDevices[x].doConnect == true) {
-        if (spinBLEClient.connectToServer()) {
-          debugDirector("We are now connected to the BLE Server.");
-        } else {
-        }
-      }
-    }
-  }
-}
-
-<<<<<<< HEAD
-bool SpinBLEClient::connectToServer() {
-  debugDirector("Initiating Server Connection");
-  NimBLEUUID serviceUUID;
-  NimBLEUUID charUUID;
-
-  int sucessful                 = 0;
-  BLEAdvertisedDevice *myDevice = nullptr;
-  int device_number             = -1;
-  for (size_t i = 0; i < NUM_BLE_DEVICES; i++) {
-    if (spinBLEClient.myBLEDevices[i].doConnect == true) {   // Client wants to be connected
-      if (spinBLEClient.myBLEDevices[i].advertisedDevice) {  // Client is assigned
-        myDevice      = spinBLEClient.myBLEDevices[i].advertisedDevice;
-        device_number = i;
-        break;
-      } else {
-        debugDirector(
-            "doConnect and client out of alignment. Resetting device "
-            "slot");
-        spinBLEClient.myBLEDevices[i].reset();
-=======
+        for (size_t x = 0; x < NUM_BLE_DEVICES; x++)
+        {
+            if (spinBLEClient.myBLEDevices[x].doConnect == true)
+            {
+                if (spinBLEClient.connectToServer())
+                {
+                    debugDirector("We are now connected to the BLE Server.");
+                }
+                else
+                {
+                }
+            }
+        }
+    }
+}
+
 bool SpinBLEClient::connectToServer()
 {
     debugDirector("Initiating Server Connection");
@@ -158,41 +147,9 @@
     {
         debugDirector("Error: Device has no Service UUID");
         spinBLEClient.myBLEDevices[device_number].reset();
->>>>>>> 0c6ab1c8
         spinBLEClient.serverScan(true);
         return false;
-      }
-    }
-<<<<<<< HEAD
-  }
-  if (myDevice == nullptr) {
-    debugDirector("No Device Found to Connect");
-    return false;
-  }
-  // FUTURE - Iterate through an array of UUID's we support instead of all the
-  // if checks.
-  if (myDevice->haveServiceUUID()) {
-    if (myDevice->isAdvertisingService(FLYWHEEL_UART_SERVICE_UUID)) {
-      serviceUUID = FLYWHEEL_UART_SERVICE_UUID;
-      charUUID    = FLYWHEEL_UART_TX_UUID;
-      debugDirector("trying to connect to Flywheel Bike");
-    } else if (myDevice->isAdvertisingService(CYCLINGPOWERSERVICE_UUID)) {
-      serviceUUID = CYCLINGPOWERSERVICE_UUID;
-      charUUID    = CYCLINGPOWERMEASUREMENT_UUID;
-      debugDirector("trying to connect to PM");
-    } else if (myDevice->isAdvertisingService(FITNESSMACHINESERVICE_UUID)) {
-      serviceUUID = FITNESSMACHINESERVICE_UUID;
-      charUUID    = FITNESSMACHINEINDOORBIKEDATA_UUID;
-      debugDirector("trying to connect to Fitness machine service");
-    } else if (myDevice->isAdvertisingService(HEARTSERVICE_UUID)) {
-      serviceUUID = HEARTSERVICE_UUID;
-      charUUID    = HEARTCHARACTERISTIC_UUID;
-      debugDirector("Trying to connect to HRM");
-    } else {
-      debugDirector("Error: No advertised UUID found");
-      spinBLEClient.myBLEDevices[device_number].reset();
-      return false;
-=======
+    }
 
     NimBLEClient *pClient;
 
@@ -298,198 +255,79 @@
     if (pRemoteService == nullptr)
     {
         debugDirector("Failed to find service:" + String(serviceUUID.toString().c_str()));
->>>>>>> 0c6ab1c8
-    }
-  } else {
-    debugDirector("Error: Device has no Service UUID");
-    spinBLEClient.myBLEDevices[device_number].reset();
-    spinBLEClient.serverScan(true);
-    return false;
-  }
-
-  NimBLEClient *pClient;
-
-  // Check if we have a client we should reuse first
-  if (NimBLEDevice::getClientListSize() > 1) {
-    // Special case when we already know this device, we send false as the
-    // second argument in connect() to prevent refreshing the service database.
-    // This saves considerable time and power.
-    pClient = NimBLEDevice::getClientByPeerAddress(myDevice->getAddress());
-    debugDirector("Reusing Client");
-    if (pClient) {
-      debugDirector("Client RSSI " + String(pClient->getRssi()));
-      debugDirector("device RSSI " + String(myDevice->getRSSI()));
-      if (myDevice->getRSSI() == 0) {
-        debugDirector("no signal detected. abortng.");
-        reconnectTries--;
-        return false;
-      }
-      pClient->disconnect();
-      vTaskDelay(100 / portTICK_PERIOD_MS);
-      if (!pClient->connect(myDevice->getAddress(), true)) {
-        Serial.println("Reconnect failed ");
-        reconnectTries--;
-        debugDirector(String(reconnectTries) + " left.");
-        if (reconnectTries < 1) {
-          spinBLEClient.myBLEDevices[device_number].reset();
-          spinBLEClient.myBLEDevices[device_number].doConnect = false;
-          connectedPM                                         = false;
-          serverScan(false);
-        }
-        return false;
-      }
-      Serial.println("Reconnecting client");
-      BLERemoteService *pRemoteService = pClient->getService(serviceUUID);
-
-      if (pRemoteService == nullptr) {
-        debugDirector("Couldn't find Service");
-        reconnectTries--;
-        return false;
-      }
-
-      pRemoteCharacteristic = pRemoteService->getCharacteristic(charUUID);
-
-      if (pRemoteCharacteristic == nullptr) {
-        debugDirector("Couldn't find Characteristic");
-        reconnectTries--;
-        return false;
-      }
-
-      if (pRemoteCharacteristic->canNotify()) {
-        debugDirector("Found " + String(pRemoteCharacteristic->getUUID().toString().c_str()) + " on reconnect.");
+    }
+    else
+    {
+        debugDirector(" - Found service:" + String(pRemoteService->getUUID().toString().c_str()));
+        sucessful++;
+
+        // Obtain a reference to the characteristic in the service of the remote BLE server.
+        pRemoteCharacteristic = pRemoteService->getCharacteristic(charUUID);
+        if (pRemoteCharacteristic == nullptr)
+        {
+            debugDirector("Failed to find our characteristic UUID: " + String(charUUID.toString().c_str()));
+        }
+        else
+        { //need to iterate through these for all UUID's
+            debugDirector(" - Found Characteristic:" + String(pRemoteCharacteristic->getUUID().toString().c_str()));
+            sucessful++;
+        }
+
+        // Read the value of the characteristic.
+        if (pRemoteCharacteristic->canRead())
+        {
+            std::string value = pRemoteCharacteristic->readValue();
+            debugDirector("The characteristic value was: " + String(value.c_str()));
+        }
+
+        if (pRemoteCharacteristic->canNotify())
+        {
+            pRemoteCharacteristic->subscribe(true, nullptr, true);
+            reconnectTries = MAX_RECONNECT_TRIES;
+            scanRetries = MAX_SCAN_RETRIES;
+        }
+        else
+        {
+            debugDirector("Unable to subscribe to notifications");
+        }
+    }
+    if (sucessful > 0)
+    {
+        debugDirector("Sucessful " + String(pRemoteCharacteristic->getUUID().toString().c_str()) + " subscription.");
+        spinBLEClient.myBLEDevices[device_number].doConnect = false;
         reconnectTries = MAX_RECONNECT_TRIES;
-        // VV Is this really needed? Shouldn't it just carry over from
-        // the previous connection? VV
         spinBLEClient.myBLEDevices[device_number].set(myDevice, pClient->getConnId(), serviceUUID, charUUID);
-        spinBLEClient.myBLEDevices[device_number].doConnect = false;
-        pRemoteCharacteristic->subscribe(true, nullptr, true);
+        //vTaskDelay(100 / portTICK_PERIOD_MS); //Give time for connection to finalize.
+        removeDuplicates(pClient);
         postConnect(pClient);
         return true;
-      } else {
-        debugDirector("Unable to subscribe to notifications");
-        return false;
-      }
-    } else {
-      // We don't already have a client that knows this device,
-      // we will check for a client that is disconnected that we can use.
-      debugDirector("No Previous client found");
-      // pClient = NimBLEDevice::getDisconnectedClient();
-    }
-  }
-  String t_name = "";
-  if (myDevice->haveName()) {
-    String t_name = myDevice->getName().c_str();
-  }
-  debugDirector("Forming a connection to: " + t_name + " " + String(myDevice->getAddress().toString().c_str()));
-  pClient = NimBLEDevice::createClient();
-  debugDirector(" - Created client", false);
-  pClient->setClientCallbacks(new MyClientCallback(), true);
-  // Connect to the remove BLE Server.
-  pClient->setConnectionParams(60, 200, 0, 1000);
-  /** Set how long we are willing to wait for the connection to complete
-   * (seconds), default is 30. */
-  pClient->setConnectTimeout(5);
-  pClient->connect(myDevice->getAddress());  // if you pass BLEAdvertisedDevice instead of
-                                             // address, it will be recognized type of peer
-                                             // device address (public or private)
-  debugDirector(" - Connected to server", true);
-  debugDirector(" - RSSI " + pClient->getRssi(), true);
-
-  // Obtain a reference to the service we are after in the remote BLE server.
-  BLERemoteService *pRemoteService = pClient->getService(serviceUUID);
-  if (pRemoteService == nullptr) {
-    debugDirector("Failed to find service:" + String(serviceUUID.toString().c_str()));
-  } else {
-    debugDirector(" - Found service:" + String(pRemoteService->getUUID().toString().c_str()));
-    sucessful++;
-
-    // Obtain a reference to the characteristic in the service of the remote
-    // BLE server.
-    pRemoteCharacteristic = pRemoteService->getCharacteristic(charUUID);
-    if (pRemoteCharacteristic == nullptr) {
-      debugDirector("Failed to find our characteristic UUID: " + String(charUUID.toString().c_str()));
-    } else {  // need to iterate through these for all UUID's
-      debugDirector(" - Found Characteristic:" + String(pRemoteCharacteristic->getUUID().toString().c_str()));
-      sucessful++;
-    }
-
-    // Read the value of the characteristic.
-    if (pRemoteCharacteristic->canRead()) {
-      std::string value = pRemoteCharacteristic->readValue();
-      debugDirector("The characteristic value was: " + String(value.c_str()));
-    }
-
-<<<<<<< HEAD
-    if (pRemoteCharacteristic->canNotify()) {
-      pRemoteCharacteristic->subscribe(true, nullptr, true);
-      reconnectTries = MAX_RECONNECT_TRIES;
-      scanRetries    = MAX_SCAN_RETRIES;
-    } else {
-      debugDirector("Unable to subscribe to notifications");
-    }
-  }
-  if (sucessful > 0) {
-    debugDirector("Sucessful " + String(pRemoteCharacteristic->getUUID().toString().c_str()) + " subscription.");
-    spinBLEClient.myBLEDevices[device_number].doConnect = false;
-    reconnectTries                                      = MAX_RECONNECT_TRIES;
-    spinBLEClient.myBLEDevices[device_number].set(myDevice, pClient->getConnId(), serviceUUID, charUUID);
-    // vTaskDelay(100 / portTICK_PERIOD_MS); //Give time for connection to
-    // finalize.
-    removeDuplicates(pClient);
-    postConnect(pClient);
-    return true;
-  }
-  reconnectTries--;
-  debugDirector("disconnecting Client");
-  if (pClient->isConnected()) {
-    pClient->disconnect();
-  }
-  if (reconnectTries < 1) {
-    spinBLEClient.myBLEDevices[device_number].reset();  // Give up on this device
-  }
-  return false;
-=======
+    }
+    reconnectTries--;
+    debugDirector("disconnecting Client");
+    if (pClient->isConnected())
+    {
+        pClient->disconnect();
+    }
+    if (reconnectTries < 1)
+    {
+        spinBLEClient.myBLEDevices[device_number].reset(); //Give up on this device
+    }
+    return false;
+}
+
+/**  None of these are required as they will be handled by the library with defaults. **
+ **                       Remove as you see fit for your needs                        */
+
 void SpinBLEClient::MyClientCallback::onConnect(NimBLEClient *pClient)
 {
     //debugDirector("Connect Called"); This callback happens so early for us it's nearly useless.
->>>>>>> 0c6ab1c8
-}
-
-/*
- * None of these are required as they will be handled by the library with defaults.
- * Remove as you see fit for your needs
- */
-
-void SpinBLEClient::MyClientCallback::onConnect(NimBLEClient *pClient) {
-  // debugDirector("Connect Called"); This callback happens so early for us
-  // it's nearly useless.
-}
-
-<<<<<<< HEAD
-void SpinBLEClient::MyClientCallback::onDisconnect(NimBLEClient *pclient) {
-  debugDirector("Disconnect Called");
-
-  if (spinBLEClient.intentionalDisconnect) {
-    debugDirector("Intentional Disconnect");
-    spinBLEClient.intentionalDisconnect = false;
-    return;
-  }
-  if (!pclient->isConnected()) {
-    NimBLEAddress addr = pclient->getPeerAddress();
-    // auto addr = BLEDevice::getDisconnectedClient()->getPeerAddress();
-    debugDirector("This disconnected client Address " + String(addr.toString().c_str()));
-    for (size_t i = 0; i < NUM_BLE_DEVICES; i++) {
-      if (addr == spinBLEClient.myBLEDevices[i].peerAddress) {
-        // spinBLEClient.myBLEDevices[i].connectedClientID =
-        // BLE_HS_CONN_HANDLE_NONE;
-        debugDirector("Detected " + String(spinBLEClient.myBLEDevices[i].serviceUUID.toString().c_str()) + " Disconnect");
-        spinBLEClient.myBLEDevices[i].doConnect = true;
-        if ((spinBLEClient.myBLEDevices[i].charUUID == CYCLINGPOWERMEASUREMENT_UUID) || (spinBLEClient.myBLEDevices[i].charUUID == FITNESSMACHINEINDOORBIKEDATA_UUID) ||
-            (spinBLEClient.myBLEDevices[i].charUUID == FLYWHEEL_UART_RX_UUID)) {
-          debugDirector("Deregistered PM on Disconnect");
-          spinBLEClient.connectedPM = false;
-          break;
-=======
+}
+
+void SpinBLEClient::MyClientCallback::onDisconnect(NimBLEClient *pclient)
+{
+
+    debugDirector("Disconnect Called");
+
     if (spinBLEClient.intentionalDisconnect)
     {
         debugDirector("Intentional Disconnect");
@@ -523,92 +361,46 @@
                     break;
                 }
             }
->>>>>>> 0c6ab1c8
-        }
-        if ((spinBLEClient.myBLEDevices[i].charUUID == HEARTCHARACTERISTIC_UUID)) {
-          debugDirector("Deregistered HR on Disconnect");
-          spinBLEClient.connectedHR = false;
-          break;
-        }
-      }
-    }
-    return;
-  }
+        }
+        return;
+    }
 }
 
 /***************** New - Security handled here ********************
 ****** Note: these are the same return values as defaults ********/
-uint32_t SpinBLEClient::MyClientCallback::onPassKeyRequest() {
-  debugDirector("Client PassKeyRequest");
-  return 123456;
-}
-bool SpinBLEClient::MyClientCallback::onConfirmPIN(uint32_t pass_key) {
-  debugDirector("The passkey YES/NO number: " + String(pass_key));
-  return true;
-}
-
-void SpinBLEClient::MyClientCallback::onAuthenticationComplete(ble_gap_conn_desc desc) { debugDirector("Starting BLE work!"); }
+uint32_t SpinBLEClient::MyClientCallback::onPassKeyRequest()
+{
+    debugDirector("Client PassKeyRequest");
+    return 123456;
+}
+bool SpinBLEClient::MyClientCallback::onConfirmPIN(uint32_t pass_key)
+{
+    debugDirector("The passkey YES/NO number: " + String(pass_key));
+    return true;
+}
+
+void SpinBLEClient::MyClientCallback::onAuthenticationComplete(ble_gap_conn_desc desc)
+{
+    debugDirector("Starting BLE work!");
+}
 /*******************************************************************/
 
 /**
- * Scan for BLE servers and find the first one that advertises the service we
- * are looking for.
+ * Scan for BLE servers and find the first one that advertises the service we are looking for.
  */
 
-void SpinBLEClient::MyAdvertisedDeviceCallback::onResult(BLEAdvertisedDevice *advertisedDevice) {
-  debugDirector("BLE Advertised Device found: " + String(advertisedDevice->toString().c_str()));
-  String aDevName;
-  if (advertisedDevice->haveName()) {
-    aDevName = String(advertisedDevice->getName().c_str());
-  } else {
-    aDevName = "";
-  }
-  if ((advertisedDevice->haveServiceUUID()) &&
-      (advertisedDevice->isAdvertisingService(CYCLINGPOWERSERVICE_UUID) || advertisedDevice->isAdvertisingService(FLYWHEEL_UART_SERVICE_UUID) ||
-       advertisedDevice->isAdvertisingService(FITNESSMACHINESERVICE_UUID) || advertisedDevice->isAdvertisingService(HEARTSERVICE_UUID))) {
-    // if ((aDevName == c_PM) ||
-    // (advertisedDevice->getAddress().toString().c_str() == c_PM) ||
-    // (aDevName == c_HR) ||
-    // (advertisedDevice->getAddress().toString().c_str() == c_HR) ||
-    // (String(c_PM) == ("any")) || (String(c_HR) == ("any"))) { //notice
-    // the
-    // subtle difference vv getServiceUUID(int) returns the index of the
-    // service in the list or the 0 slot if not specified.
-    debugDirector("Matching Device Name: " + aDevName);
-    if (advertisedDevice->getServiceUUID() == HEARTSERVICE_UUID) {
-      if (String(userConfig.getconnectedHeartMonitor()) == "any") {
-        debugDirector("HR String Matched Any");
-        // continue
-      } else if (aDevName != String(userConfig.getconnectedHeartMonitor()) || (String(userConfig.getconnectedHeartMonitor()) == "none")) {
-        debugDirector("Skipping non-selected HRM |" + aDevName + "|" + String(userConfig.getconnectedHeartMonitor()));
-        return;
-      } else if (aDevName == String(userConfig.getconnectedHeartMonitor())) {
-        debugDirector("HR String Matched " + aDevName);
-      }
-    } else {  // Already tested
-              // -->((advertisedDevice->getServiceUUID()(CYCLINGPOWERSERVICE_UUID)
-              // ||
-              // advertisedDevice->getServiceUUID()(FLYWHEEL_UART_SERVICE_UUID)
-              // ||
-              // advertisedDevice->getServiceUUID()(FITNESSMACHINESERVICE_UUID)))
-      if (String(userConfig.getconnectedPowerMeter()) == "any") {
-        debugDirector("PM String Matched Any");
-        // continue
-      } else if (aDevName != String(userConfig.getconnectedPowerMeter()) || (String(userConfig.getconnectedPowerMeter()) == "none")) {
-        debugDirector("Skipping non-selected PM |" + aDevName + "|" + String(userConfig.getconnectedPowerMeter()));
-        return;
-      } else if (aDevName == String(userConfig.getconnectedPowerMeter())) {
-        debugDirector("PM String Matched " + aDevName);
-      }
-    }
-<<<<<<< HEAD
-    for (size_t i = 0; i < NUM_BLE_DEVICES; i++) {
-      if ((spinBLEClient.myBLEDevices[i].advertisedDevice == nullptr) ||
-          (advertisedDevice->getAddress() == spinBLEClient.myBLEDevices[i].peerAddress)) {  // found empty device slot
-        spinBLEClient.myBLEDevices[i].set(advertisedDevice);
-        spinBLEClient.myBLEDevices[i].doConnect = true;
-        debugDirector("doConnect set on device: " + String(i));
-=======
+void SpinBLEClient::MyAdvertisedDeviceCallback::onResult(BLEAdvertisedDevice *advertisedDevice)
+{
+    debugDirector("BLE Advertised Device found: " + String(advertisedDevice->toString().c_str()));
+    String aDevName;
+    if (advertisedDevice->haveName())
+    {
+        aDevName = String(advertisedDevice->getName().c_str());
+    }
+    else
+    {
+        aDevName = "";
+    }
     if ((advertisedDevice->haveServiceUUID()) && (advertisedDevice->isAdvertisingService(CYCLINGPOWERSERVICE_UUID) || advertisedDevice->isAdvertisingService(FLYWHEEL_UART_SERVICE_UUID) || advertisedDevice->isAdvertisingService(FITNESSMACHINESERVICE_UUID) || advertisedDevice->isAdvertisingService(HEARTSERVICE_UUID) || advertisedDevice->isAdvertisingService(ECHELON_DEVICE_UUID)))
     {
         //if ((aDevName == c_PM) || (advertisedDevice->getAddress().toString().c_str() == c_PM) || (aDevName == c_HR) || (advertisedDevice->getAddress().toString().c_str() == c_HR) || (String(c_PM) == ("any")) || (String(c_HR) == ("any")))
@@ -659,49 +451,11 @@
             }
             debugDirector("Checking Slot " + String(i));
         }
->>>>>>> 0c6ab1c8
         return;
-      }
-      debugDirector("Checking Slot " + String(i));
-    }
-    return;
-    //}
-  }
-}
-
-<<<<<<< HEAD
-void SpinBLEClient::scanProcess() {
-  this->doScan = false;  // Confirming we did the scan
-  debugDirector("Scanning for BLE servers and putting them into a list...");
-
-  BLEScan *pBLEScan = BLEDevice::getScan();
-  pBLEScan->setAdvertisedDeviceCallbacks(new MyAdvertisedDeviceCallback());
-  pBLEScan->setInterval(550);
-  pBLEScan->setWindow(500);
-  pBLEScan->setActiveScan(true);
-  BLEScanResults foundDevices = pBLEScan->start(10, false);
-  // Load the scan into a Json String
-  int count = foundDevices.getCount();
-
-  StaticJsonDocument<1000> devices;
-
-  String device = "";
-
-  for (int i = 0; i < count; i++) {
-    BLEAdvertisedDevice d = foundDevices.getDevice(i);
-    if (d.isAdvertisingService(CYCLINGPOWERSERVICE_UUID) || d.isAdvertisingService(HEARTSERVICE_UUID) || d.isAdvertisingService(FLYWHEEL_UART_SERVICE_UUID) ||
-        d.isAdvertisingService(FITNESSMACHINESERVICE_UUID)) {
-      device                     = "device " + String(i);
-      devices[device]["address"] = d.getAddress().toString();
-
-      if (d.haveName()) {
-        devices[device]["name"] = d.getName();
-      }
-
-      if (d.haveServiceUUID()) {
-        devices[device]["UUID"] = d.getServiceUUID().toString();
-      }
-=======
+        //}
+    }
+}
+
 void SpinBLEClient::scanProcess()
 {
     this->doScan = false; //Confirming we did the scan
@@ -739,94 +493,87 @@
                 devices[device]["UUID"] = d.getServiceUUID().toString();
             }
         }
->>>>>>> 0c6ab1c8
-    }
-  }
-
-  String output;
-  serializeJson(devices, output);
-  debugDirector("Bluetooth Client Found Devices: " + output, true, true);
-  userConfig.setFoundDevices(output);
-  pBLEScan = nullptr;  // free up memory
-}
-
-// This is the main server scan request process to use.
-void SpinBLEClient::serverScan(bool connectRequest) {
-  if (connectRequest) {
-    scanRetries = MAX_SCAN_RETRIES;
-  }
-  this->doScan = true;
-}
-
-// Shuts down all BLE processes.
-void SpinBLEClient::disconnect() {
-  scanRetries           = 0;
-  reconnectTries        = 0;
-  intentionalDisconnect = true;
-  debugDirector("Shutting Down all BLE services");
-  if (NimBLEDevice::getInitialized()) {
-    NimBLEDevice::deinit();
-    vTaskDelay(100 / portTICK_RATE_MS);
-  }
-}
-
-// remove the last connected BLE Power Meter
-void SpinBLEClient::removeDuplicates(NimBLEClient *pClient) {
-  // BLEAddress thisAddress = pClient->getPeerAddress();
-  SpinBLEAdvertisedDevice tBLEd;
-  SpinBLEAdvertisedDevice oldBLEd;
-  for (size_t i = 0; i < NUM_BLE_DEVICES; i++) {  // Disconnect oldest PM to avoid two connected.
-    tBLEd = this->myBLEDevices[i];
-    if (tBLEd.peerAddress == pClient->getPeerAddress()) {
-      break;
-    }
-  }
-
-  for (size_t i = 0; i < NUM_BLE_DEVICES; i++) {  // Disconnect oldest PM to avoid two connected.
-    oldBLEd = this->myBLEDevices[i];
-    if (oldBLEd.advertisedDevice) {
-      if ((tBLEd.serviceUUID == oldBLEd.serviceUUID) && (tBLEd.peerAddress != oldBLEd.peerAddress)) {
-        if (BLEDevice::getClientByPeerAddress(oldBLEd.peerAddress)) {
-          if (BLEDevice::getClientByPeerAddress(oldBLEd.peerAddress)->isConnected()) {
-            debugDirector(String(tBLEd.peerAddress.toString().c_str()) + " Matched another service.  Disconnecting: " + String(oldBLEd.peerAddress.toString().c_str()));
-            BLEDevice::getClientByPeerAddress(oldBLEd.peerAddress)->disconnect();
-            oldBLEd.reset();
-            spinBLEClient.intentionalDisconnect = true;
-            return;
-          }
-        }
-      }
-    }
-  }
-}
-
-void SpinBLEClient::resetDevices() {
-  SpinBLEAdvertisedDevice tBLEd;
-  for (size_t i = 0; i < NUM_BLE_DEVICES; i++) {
-    tBLEd = this->myBLEDevices[i];
-    tBLEd.reset();
-  }
-}
-
-<<<<<<< HEAD
-void SpinBLEClient::postConnect(NimBLEClient *pClient) {
-  for (size_t i = 0; i < NUM_BLE_DEVICES; i++) {
-    if (pClient->getPeerAddress() == this->myBLEDevices[i].peerAddress) {
-      if ((this->myBLEDevices[i].charUUID == CYCLINGPOWERMEASUREMENT_UUID) || (this->myBLEDevices[i].charUUID == FITNESSMACHINEINDOORBIKEDATA_UUID) ||
-          (this->myBLEDevices[i].charUUID == FLYWHEEL_UART_RX_UUID)) {
-        this->connectedPM = true;
-        debugDirector("Registered PM on Connect");
-        // spinBLEClient.removeDuplicates(pclient);
-        return;
-      }
-      if ((this->myBLEDevices[i].charUUID == HEARTCHARACTERISTIC_UUID)) {
-        this->connectedHR = true;
-        debugDirector("Registered HRM on Connect");
-        return;
-      } else {
-        debugDirector("These did not match|" + String(pClient->getPeerAddress().toString().c_str()) + "|" + String(this->myBLEDevices[i].peerAddress.toString().c_str()) + "|");
-      }
-=======
+    }
+
+    String output;
+    serializeJson(devices, output);
+    debugDirector("Bluetooth Client Found Devices: " + output, true, true);
+    userConfig.setFoundDevices(output);
+    pBLEScan = nullptr; //free up memory
+}
+
+//This is the main server scan request process to use.
+void SpinBLEClient::serverScan(bool connectRequest)
+{
+    if (connectRequest)
+    {
+        scanRetries = MAX_SCAN_RETRIES;
+    }
+    this->doScan = true;
+}
+
+//Shuts down all BLE processes.
+void SpinBLEClient::disconnect()
+{
+    scanRetries = 0;
+    reconnectTries = 0;
+    intentionalDisconnect = true;
+    debugDirector("Shutting Down all BLE services");
+    if (NimBLEDevice::getInitialized())
+    {
+        NimBLEDevice::deinit();
+        vTaskDelay(100 / portTICK_RATE_MS);
+    }
+}
+
+//remove the last connected BLE Power Meter
+void SpinBLEClient::removeDuplicates(NimBLEClient *pClient)
+{
+    //BLEAddress thisAddress = pClient->getPeerAddress();
+    SpinBLEAdvertisedDevice tBLEd;
+    SpinBLEAdvertisedDevice oldBLEd;
+    for (size_t i = 0; i < NUM_BLE_DEVICES; i++) //Disconnect oldest PM to avoid two connected.
+    {
+        tBLEd = this->myBLEDevices[i];
+        if (tBLEd.peerAddress == pClient->getPeerAddress())
+        {
+            break;
+        }
+    }
+
+    for (size_t i = 0; i < NUM_BLE_DEVICES; i++) //Disconnect oldest PM to avoid two connected.
+    {
+        oldBLEd = this->myBLEDevices[i];
+        if (oldBLEd.advertisedDevice)
+        {
+            if ((tBLEd.serviceUUID == oldBLEd.serviceUUID) && (tBLEd.peerAddress != oldBLEd.peerAddress))
+            {
+                if (BLEDevice::getClientByPeerAddress(oldBLEd.peerAddress))
+                {
+                    if (BLEDevice::getClientByPeerAddress(oldBLEd.peerAddress)->isConnected())
+                    {
+                        debugDirector(String(tBLEd.peerAddress.toString().c_str()) + " Matched another service.  Disconnecting: " + String(oldBLEd.peerAddress.toString().c_str()));
+                        BLEDevice::getClientByPeerAddress(oldBLEd.peerAddress)->disconnect();
+                        oldBLEd.reset();
+                        spinBLEClient.intentionalDisconnect = true;
+                        return;
+                    }
+                }
+            }
+        }
+    }
+}
+
+void SpinBLEClient::resetDevices()
+{
+    SpinBLEAdvertisedDevice tBLEd;
+    for (size_t i = 0; i < NUM_BLE_DEVICES; i++)
+    {
+        tBLEd = this->myBLEDevices[i];
+        tBLEd.reset();
+    }
+}
+
 void SpinBLEClient::postConnect(NimBLEClient *pClient)
 {
     for (size_t i = 0; i < NUM_BLE_DEVICES; i++)
@@ -866,27 +613,9 @@
                 debugDirector("These did not match|" + String(pClient->getPeerAddress().toString().c_str()) + "|" + String(this->myBLEDevices[i].peerAddress.toString().c_str()) + "|");
             }
         }
->>>>>>> 0c6ab1c8
-    }
-  }
-}
-
-<<<<<<< HEAD
-void SpinBLEAdvertisedDevice::print() {
-  char logBuf[250];
-  char *logBufP = logBuf;
-  logBufP += sprintf(logBufP, "Address: (%s)", peerAddress.toString().c_str());
-  logBufP += sprintf(logBufP, " Client ID: (%d)", connectedClientID);
-  logBufP += sprintf(logBufP, " SerUUID: (%s)", serviceUUID.toString().c_str());
-  logBufP += sprintf(logBufP, " CharUUID: (%s)", charUUID.toString().c_str());
-  logBufP += sprintf(logBufP, " HRM: (%s)", userSelectedHR ? "true" : "false");
-  logBufP += sprintf(logBufP, " PM: (%s)", userSelectedPM ? "true" : "false");
-  logBufP += sprintf(logBufP, " CSC: (%s)", userSelectedCSC ? "true" : "false");
-  logBufP += sprintf(logBufP, " CT: (%s)", userSelectedCT ? "true" : "false");
-  logBufP += sprintf(logBufP, " doConnect: (%s)", doConnect ? "true" : "false");
-  strcat(logBufP, "|");
-  debugDirector(String(logBuf));
-=======
+    }
+}
+
 void SpinBLEAdvertisedDevice::print()
 {
     char logBuf[250];
@@ -902,5 +631,4 @@
     logBufP += sprintf(logBufP, " doConnect: (%s)", doConnect ? "true" : "false");
     strcat(logBufP, "|");
     debugDirector(String(logBuf));
->>>>>>> 0c6ab1c8
 }