--- conflicted
+++ resolved
@@ -321,10 +321,8 @@
   } else {
     aDevName = "";
   }
-  if ((advertisedDevice->haveServiceUUID()) &&
-      (advertisedDevice->isAdvertisingService(CYCLINGPOWERSERVICE_UUID) || advertisedDevice->isAdvertisingService(FLYWHEEL_UART_SERVICE_UUID) ||
-       advertisedDevice->isAdvertisingService(FITNESSMACHINESERVICE_UUID) || advertisedDevice->isAdvertisingService(HEARTSERVICE_UUID) ||
-       advertisedDevice->isAdvertisingService(ECHELON_DEVICE_UUID))) {
+    if ((advertisedDevice->haveServiceUUID()) && (advertisedDevice->isAdvertisingService(CYCLINGPOWERSERVICE_UUID) || (advertisedDevice->isAdvertisingService(FLYWHEEL_UART_SERVICE_UUID) && aDevName == FLYWHEEL_BLE_NAME) || advertisedDevice->isAdvertisingService(FITNESSMACHINESERVICE_UUID) || advertisedDevice->isAdvertisingService(HEARTSERVICE_UUID) || advertisedDevice->isAdvertisingService(ECHELON_DEVICE_UUID)))
+    {
     // if ((aDevName == c_PM) || (advertisedDevice->getAddress().toString().c_str() == c_PM) || (aDevName == c_HR) || (advertisedDevice->getAddress().toString().c_str() == c_HR) ||
     // (String(c_PM) == ("any")) || (String(c_HR) == ("any"))) { //notice the subtle difference vv getServiceUUID(int) returns the index of the service in the list or the 0 slot if
     // not specified.
@@ -351,65 +349,13 @@
         debugDirector("PM String Matched " + aDevName);
       }
     }
-<<<<<<< HEAD
-    if ((advertisedDevice->haveServiceUUID()) && (advertisedDevice->isAdvertisingService(CYCLINGPOWERSERVICE_UUID) || (advertisedDevice->isAdvertisingService(FLYWHEEL_UART_SERVICE_UUID) && aDevName == FLYWHEEL_BLE_NAME) || advertisedDevice->isAdvertisingService(FITNESSMACHINESERVICE_UUID) || advertisedDevice->isAdvertisingService(HEARTSERVICE_UUID) || advertisedDevice->isAdvertisingService(ECHELON_DEVICE_UUID)))
-    {
-        //if ((aDevName == c_PM) || (advertisedDevice->getAddress().toString().c_str() == c_PM) || (aDevName == c_HR) || (advertisedDevice->getAddress().toString().c_str() == c_HR) || (String(c_PM) == ("any")) || (String(c_HR) == ("any")))
-        //{ //notice the subtle difference vv getServiceUUID(int) returns the index of the service in the list or the 0 slot if not specified.
-        debugDirector("Matching Device Name: " + aDevName);
-        if (advertisedDevice->getServiceUUID() == HEARTSERVICE_UUID)
-        {
-            if (String(userConfig.getconnectedHeartMonitor()) == "any")
-            {
-                debugDirector("HR String Matched Any");
-                //continue
-            }
-            else if (aDevName != String(userConfig.getconnectedHeartMonitor()) || (String(userConfig.getconnectedHeartMonitor()) == "none"))
-            {
-                debugDirector("Skipping non-selected HRM |" + aDevName + "|" + String(userConfig.getconnectedHeartMonitor()));
-                return;
-            }
-            else if (aDevName == String(userConfig.getconnectedHeartMonitor()))
-            {
-                debugDirector("HR String Matched " + aDevName);
-            }
-        }
-        else // Already tested -->((advertisedDevice->getServiceUUID()(CYCLINGPOWERSERVICE_UUID) || advertisedDevice->getServiceUUID()(FLYWHEEL_UART_SERVICE_UUID) || advertisedDevice->getServiceUUID()(FITNESSMACHINESERVICE_UUID)))
-        {
-            if (String(userConfig.getconnectedPowerMeter()) == "any")
-            {
-                debugDirector("PM String Matched Any");
-                //continue
-            }
-            else if (aDevName != String(userConfig.getconnectedPowerMeter()) || (String(userConfig.getconnectedPowerMeter()) == "none"))
-            {
-                debugDirector("Skipping non-selected PM |" + aDevName + "|" + String(userConfig.getconnectedPowerMeter()));
-                return;
-            }
-            else if (aDevName == String(userConfig.getconnectedPowerMeter()))
-            {
-                debugDirector("PM String Matched " + aDevName);
-            }
-        }
-        for (size_t i = 0; i < NUM_BLE_DEVICES; i++)
-        {
-            if ((spinBLEClient.myBLEDevices[i].advertisedDevice == nullptr) || (advertisedDevice->getAddress() == spinBLEClient.myBLEDevices[i].peerAddress)) //found empty device slot
-            {
-                spinBLEClient.myBLEDevices[i].set(advertisedDevice);
-                spinBLEClient.myBLEDevices[i].doConnect = true;
-                debugDirector("doConnect set on device: " + String(i));
-                return;
-            }
-            debugDirector("Checking Slot " + String(i));
-        }
-=======
     for (size_t i = 0; i < NUM_BLE_DEVICES; i++) {
       if ((spinBLEClient.myBLEDevices[i].advertisedDevice == nullptr) ||
           (advertisedDevice->getAddress() == spinBLEClient.myBLEDevices[i].peerAddress)) {  // found empty device slot
         spinBLEClient.myBLEDevices[i].set(advertisedDevice);
         spinBLEClient.myBLEDevices[i].doConnect = true;
         debugDirector("doConnect set on device: " + String(i));
->>>>>>> b9ac0222
+
         return;
       }
       debugDirector("Checking Slot " + String(i));
