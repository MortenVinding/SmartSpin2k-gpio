--- conflicted
+++ resolved
@@ -69,17 +69,8 @@
                   logBufLength += snprintf(logBuf + logBufLength, kLogBufMaxLength - logBufLength, " CD(%.2f)", fmodf(cadence, 1000.0));
                 }
                 if (sensorData->hasPower()) {
-<<<<<<< HEAD
-                  int power = sensorData->getPower();
-                  if (userConfig.getDoublePower()) {
-                    power *= 2;
-                  } else {
-                    userConfig.setSimulatedWatts(power);
-                  }
-=======
                   int power = sensorData->getPower() * userConfig.getPowerCorrectionFactor();
                   userConfig.setSimulatedWatts(power);
->>>>>>> ba2ccdfd
                   spinBLEClient.connectedPM |= true;
                   logBufLength += snprintf(logBuf + logBufLength, kLogBufMaxLength - logBufLength, " PW(%d)", power % 10000);
                 }
