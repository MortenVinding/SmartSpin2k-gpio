--- conflicted
+++ resolved
@@ -31,110 +31,65 @@
                   spinBLEClient.myBLEDevices[x].userSelectedCSC ? "true" : "false", spinBLEClient.myBLEDevices[x].userSelectedCT ? "true" : "false",
                   spinBLEClient.myBLEDevices[x].doConnect ? "true" : "false");
         if (spinBLEClient.myBLEDevices[x].advertisedDevice) {  // is device registered?
-          // debugDirector("1",false);
           SpinBLEAdvertisedDevice myAdvertisedDevice = spinBLEClient.myBLEDevices[x];
           if ((myAdvertisedDevice.connectedClientID != BLE_HS_CONN_HANDLE_NONE) && (myAdvertisedDevice.doConnect == false)) {  // client must not be in connection process
-            // debugDirector("2",false);
-            if (BLEDevice::getClientByPeerAddress(myAdvertisedDevice.peerAddress)) {  // nullptr check
-              // debugDirector("3",false);
+            if (BLEDevice::getClientByPeerAddress(myAdvertisedDevice.peerAddress)) {                                           // nullptr check
               BLEClient *pClient = NimBLEDevice::getClientByPeerAddress(myAdvertisedDevice.peerAddress);
               // Client connected with a valid UUID registered
               if ((myAdvertisedDevice.serviceUUID != BLEUUID((uint16_t)0x0000)) && (pClient->isConnected())) {
-                // debugDirector("4");
-                // Write the received data to the Debug Director
-
                 BLERemoteCharacteristic *pRemoteBLECharacteristic = pClient->getService(myAdvertisedDevice.serviceUUID)->getCharacteristic(myAdvertisedDevice.charUUID);
                 // std::string data                                  = pRemoteBLECharacteristic->getValue();
                 // uint8_t *pData                                    = reinterpret_cast<uint8_t *>(&data[0]);
                 // int length                                        = data.length();
                 // 250 == Data(60), Spaces(Data/2), Arrow(4), SvrUUID(37), Sep(3), ChrUUID(37), Sep(3),
                 //        Name(10), Prefix(2), HR(8), SEP(1), CD(10), SEP(1), PW(8), SEP(1), SP(7), Suffix(2), Nul(1) - 225 rounded up
-<<<<<<< HEAD
 
                 while (pdTRUE) {
                   std::shared_ptr<DataHandle_t> handle = myAdvertisedDevice.dequeueData();
                   if (handle == nullptr || handle->data == nullptr || handle->length == 0) {
                     break;
                   }
-                  uint8_t *pData = handle->data;
-                  size_t length  = handle->length;
+                  uint8_t *pData             = handle->data;
+                  size_t length              = handle->length;
+                  const int kLogBufMaxLength = 250;
+                  char logBuf[kLogBufMaxLength];
+                  SS2K_LOGD(BLE_COMMON_LOG_TAG, "Data length: %d", data.length());
+                  int logBufLength = ss2k_log_hex_to_buffer(pData, length, logBuf, 0, kLogBufMaxLength);
 
-                  char logBuf[250];
-                  char *logBufP = logBuf;
-                  for (int i = 0; i < length; i++) {
-                    logBufP += sprintf(logBufP, "%02x ", pData[i]);
-                  }
-                  logBufP += sprintf(logBufP, "<- %.8s | %.8s", myAdvertisedDevice.serviceUUID.toString().c_str(), myAdvertisedDevice.charUUID.toString().c_str());
+                  logBufLength += snprintf(logBuf + logBufLength, kLogBufMaxLength - logBufLength, "<- %.8s | %.8s", myAdvertisedDevice.serviceUUID.toString().c_str(),
+                                           myAdvertisedDevice.charUUID.toString().c_str());
 
-                  std::shared_ptr<SensorData> sensorData = sensorDataFactory.getSensorData(pRemoteBLECharacteristic->getUUID(), pData, length);
+                  std::shared_ptr<SensorData> sensorData = sensorDataFactory.getSensorData(
+                      pRemoteBLECharacteristic->getUUID(), (uint64_t)pRemoteBLECharacteristic->getRemoteService()->getClient()->getPeerAddress(), pData, length);
 
-                  logBufP += sprintf(logBufP, " | %s:[", sensorData->getId().c_str());
+                  logBufLength += snprintf(logBuf + logBufLength, kLogBufMaxLength - logBufLength, " | %s[", sensorData->getId().c_str());
                   if (sensorData->hasHeartRate() && !userConfig.getSimulateHr()) {
                     int heartRate = sensorData->getHeartRate();
                     userConfig.setSimulatedHr(heartRate);
                     spinBLEClient.connectedHR |= true;
-                    logBufP += sprintf(logBufP, " HR(%d)", heartRate % 1000);
+                    logBufLength += snprintf(logBuf + logBufLength, kLogBufMaxLength - logBufLength, " HR(%d)", heartRate % 1000);
                   }
                   if (sensorData->hasCadence() && !userConfig.getSimulateCad()) {
                     float cadence = sensorData->getCadence();
                     userConfig.setSimulatedCad(cadence);
                     spinBLEClient.connectedCD |= true;
-                    logBufP += sprintf(logBufP, " CD(%.2f)", fmodf(cadence, 1000.0));
+                    logBufLength += snprintf(logBuf + logBufLength, kLogBufMaxLength - logBufLength, " CD(%.2f)", fmodf(cadence, 1000.0));
                   }
                   if (sensorData->hasPower() && !userConfig.getSimulateWatts()) {
                     int power = sensorData->getPower() * userConfig.getPowerCorrectionFactor();
                     userConfig.setSimulatedWatts(power);
                     spinBLEClient.connectedPM |= true;
-                    logBufP += sprintf(logBufP, " PW(%d)", power % 10000);
+                    logBufLength += snprintf(logBuf + logBufLength, kLogBufMaxLength - logBufLength, " PW(%d)", power % 10000);
                   }
                   if (sensorData->hasSpeed()) {
                     float speed = sensorData->getSpeed();
                     userConfig.setSimulatedSpeed(speed);
-                    logBufP += sprintf(logBufP, " SD(%.2f)", fmodf(speed, 1000.0));
+                    logBufLength += snprintf(logBuf + logBufLength, kLogBufMaxLength - logBufLength, " SD(%.2f)", fmodf(speed, 1000.0));
                   }
-                  strcat(logBufP, " ]");
-                  debugDirector(String(logBuf), true, true);
+                  strncat(logBuf + logBufLength, " ]", kLogBufMaxLength - logBufLength);
+                  SS2K_LOG(BLE_COMMON_LOG_TAG, "%s", logBuf);
+                  SEND_TO_TELEGRAM(String(logBuf));
                 }
-=======
-                const int kLogBufMaxLength = 250;
-                char logBuf[kLogBufMaxLength];
-                SS2K_LOGD(BLE_COMMON_LOG_TAG, "Data length: %d", data.length());
-                int logBufLength = ss2k_log_hex_to_buffer(pData, length, logBuf, 0, kLogBufMaxLength);
-
-                logBufLength += snprintf(logBuf + logBufLength, kLogBufMaxLength - logBufLength, "<- %.8s | %.8s", myAdvertisedDevice.serviceUUID.toString().c_str(),
-                                         myAdvertisedDevice.charUUID.toString().c_str());
-
-                std::shared_ptr<SensorData> sensorData = sensorDataFactory.getSensorData(
-                    pRemoteBLECharacteristic->getUUID(), (uint64_t)pRemoteBLECharacteristic->getRemoteService()->getClient()->getPeerAddress(), pData, length);
-
-                logBufLength += snprintf(logBuf + logBufLength, kLogBufMaxLength - logBufLength, " | %s[", sensorData->getId().c_str());
-                if (sensorData->hasHeartRate() && !userConfig.getSimulateHr()) {
-                  int heartRate = sensorData->getHeartRate();
-                  userConfig.setSimulatedHr(heartRate);
-                  spinBLEClient.connectedHR |= true;
-                  logBufLength += snprintf(logBuf + logBufLength, kLogBufMaxLength - logBufLength, " HR(%d)", heartRate % 1000);
-                }
-                if (sensorData->hasCadence() && !userConfig.getSimulateCad()) {
-                  float cadence = sensorData->getCadence();
-                  userConfig.setSimulatedCad(cadence);
-                  spinBLEClient.connectedCD |= true;
-                  logBufLength += snprintf(logBuf + logBufLength, kLogBufMaxLength - logBufLength, " CD(%.2f)", fmodf(cadence, 1000.0));
-                }
-                if (sensorData->hasPower() && !userConfig.getSimulateWatts()) {
-                  int power = sensorData->getPower() * userConfig.getPowerCorrectionFactor();
-                  userConfig.setSimulatedWatts(power);
-                  spinBLEClient.connectedPM |= true;
-                  logBufLength += snprintf(logBuf + logBufLength, kLogBufMaxLength - logBufLength, " PW(%d)", power % 10000);
-                }
-                if (sensorData->hasSpeed()) {
-                  float speed = sensorData->getSpeed();
-                  userConfig.setSimulatedSpeed(speed);
-                  logBufLength += snprintf(logBuf + logBufLength, kLogBufMaxLength - logBufLength, " SD(%.2f)", fmodf(speed, 1000.0));
-                }
-                strncat(logBuf + logBufLength, " ]", kLogBufMaxLength - logBufLength);
-                SS2K_LOG(BLE_COMMON_LOG_TAG, "%s", logBuf);
-                SEND_TO_TELEGRAM(String(logBuf));
->>>>>>> f898d36d
               } else if (!pClient->isConnected()) {  // This shouldn't ever be
                                                      // called...
                 if (pClient->disconnect() == 0) {    // 0 is a successful disconnect
