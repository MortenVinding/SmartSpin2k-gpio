--- conflicted
+++ resolved
@@ -63,13 +63,8 @@
 
                 std::shared_ptr<SensorData> sensorData = sensorDataFactory.getSensorData(pRemoteBLECharacteristic, pData, length);
 
-<<<<<<< HEAD
                 logBufLength += snprintf(logBuf + logBufLength, kLogBufMaxLength - logBufLength, " | %s[", sensorData->getId().c_str());
-                if (sensorData->hasHeartRate()) {
-=======
-                logBufP += sprintf(logBufP, " | %s:[", sensorData->getId().c_str());
                 if (sensorData->hasHeartRate() && !userConfig.getSimulateHr()) {
->>>>>>> c6d70567
                   int heartRate = sensorData->getHeartRate();
                   userConfig.setSimulatedHr(heartRate);
                   spinBLEClient.connectedHR |= true;
