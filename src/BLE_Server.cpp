/*
 * Copyright (C) 2020  Anthony Doud & Joel Baranick
 * All rights reserved
 *
 * SPDX-License-Identifier: GPL-2.0-only
 */

#include "Main.h"
#include "SS2KLog.h"
#include "BLE_Common.h"

#include <ArduinoJson.h>
#include <Constants.h>
#include <NimBLEDevice.h>

// BLE Server Settings
SpinBLEServer spinBLEServer;

NimBLEServer *pServer = nullptr;

BLEService *pHeartService;
BLECharacteristic *heartRateMeasurementCharacteristic;

BLEService *pPowerMonitor;
BLECharacteristic *cyclingPowerMeasurementCharacteristic;
BLECharacteristic *cyclingPowerFeatureCharacteristic;
BLECharacteristic *sensorLocationCharacteristic;

BLEService *pFitnessMachineService;
BLECharacteristic *fitnessMachineFeature;
BLECharacteristic *fitnessMachineIndoorBikeData;
BLECharacteristic *fitnessMachineStatusCharacteristic;
BLECharacteristic *fitnessMachineControlPoint;
BLECharacteristic *fitnessMachineResistanceLevelRange;
BLECharacteristic *fitnessMachinePowerRange;
BLECharacteristic *fitnessMachineTrainingStatus;

BLEService *pSmartSpin2kService;
BLECharacteristic *smartSpin2kCharacteristic;

/******** Bit field Flag Example ********/
// 00000000000000000001 - 1   - 0x001 - Pedal Power Balance Present
// 00000000000000000010 - 2   - 0x002 - Pedal Power Balance Reference
// 00000000000000000100 - 4   - 0x004 - Accumulated Torque Present
// 00000000000000001000 - 8   - 0x008 - Accumulated Torque Source
// 00000000000000010000 - 16  - 0x010 - Wheel Revolution Data Present
// 00000000000000100000 - 32  - 0x020 - Crank Revolution Data Present
// 00000000000001000000 - 64  - 0x040 - Extreme Force Magnitudes Present
// 00000000000010000000 - 128 - 0x080 - Extreme Torque Magnitudes Present
// 00000000000100000000 - Extreme Angles Present (bit8)
// 00000000001000000000 - Top Dead Spot Angle Present (bit 9)
// 00000000010000000000 - Bottom Dead Spot Angle Present (bit 10)
// 00000000100000000000 - Accumulated Energy Present (bit 11)
// 00000001000000000000 - Offset Compensation Indicator (bit 12)
// 98765432109876543210 - bit placement helper :)
// 00000000001001000000
// 00000101000010000110
// 00000000100001010100
//               100000
byte heartRateMeasurement[2]    = {0x00, 0x00};
byte cyclingPowerMeasurement[9] = {0b0000000100011, 0, 200, 0, 0, 0, 0, 0, 0};
byte cpsLocation[1]             = {0b000};       // sensor location 5 == left crank
byte cpFeature[1]               = {0b00100000};  // crank information present // 3rd & 2nd
                                                 // byte is reported power

// byte ftmsService[6]       = {0x00, 0x00, 0x00, 0b01, 0b0100000, 0x00};
byte ftmsControlPoint[3]  = {0x00, 0x00, 0x00};                          // 0x08 we need to return a value of 1 for any successful change
byte ftmsMachineStatus[7] = {0x00, 0x00, 0x00, 0x00, 0x00, 0x00, 0x00};  // 0x04 means started by the user

struct FitnessMachineFeature ftmsFeature = {FitnessMachineFeatureFlags::Types::CadenceSupported | FitnessMachineFeatureFlags::Types::HeartRateMeasurementSupported |
                                                FitnessMachineFeatureFlags::Types::PowerMeasurementSupported | FitnessMachineFeatureFlags::Types::InclinationSupported |
                                                FitnessMachineFeatureFlags::Types::ResistanceLevelSupported,
                                            FitnessMachineTargetFlags::PowerTargetSettingSupported | FitnessMachineTargetFlags::Types::InclinationTargetSettingSupported |
                                                FitnessMachineTargetFlags::Types::ResistanceTargetSettingSupported |
                                                FitnessMachineTargetFlags::Types::IndoorBikeSimulationParametersSupported |
                                                FitnessMachineTargetFlags::Types::SpinDownControlSupported};

uint8_t ftmsIndoorBikeData[14] = {0x44, 0x02, 0x0, 0x0, 0x0, 0x0, 0x0, 0x0, 0x0, 0x0, 0x0, 0x0, 0x0, 0x0};  // 00000000100001010100 ISpeed, ICAD,
                                                                                                            // TDistance, IPower, ETime
uint8_t ftmsResistanceLevelRange[6]      = {0x00, 0x00, 0x25, 0x00, 0x01, 0x00};                            // 25 increment 1
uint8_t ftmsPowerRange[6]                = {0x00, 0x00, 0xA0, 0x0F, 0x01, 0x00};                            // 1-4000 watts
uint8_t ftmsTrainingStatus[2]            = {0x08, 0x00};
uint8_t ss2kCustomCharacteristicValue[3] = {0x00, 0x00, 0x00};

void logCharacteristic(char *buffer, const size_t bufferCapacity, const byte *data, const size_t dataLength, const NimBLEUUID serviceUUID, const NimBLEUUID charUUID,
                       const char *format, ...) {
  int bufferLength = ss2k_log_hex_to_buffer(data, dataLength, buffer, 0, bufferCapacity);
  bufferLength += snprintf(buffer + bufferLength, bufferCapacity - bufferLength, "-> %s | %s | ", serviceUUID.toString().c_str(), charUUID.toString().c_str());
  va_list args;
  va_start(args, format);
  bufferLength += vsnprintf(buffer + bufferLength, bufferCapacity - bufferLength, format, args);
  va_end(args);

  SS2K_LOG(BLE_SERVER_LOG_TAG, "%s", buffer);
  SEND_TO_TELEGRAM(String(buffer));
}

void startBLEServer() {
  // Server Setup
  SS2K_LOG(BLE_SERVER_LOG_TAG, "Starting BLE Server");
  pServer = BLEDevice::createServer();

  // HEART RATE MONITOR SERVICE SETUP
  pHeartService                      = pServer->createService(HEARTSERVICE_UUID);
  heartRateMeasurementCharacteristic = pHeartService->createCharacteristic(HEARTCHARACTERISTIC_UUID, NIMBLE_PROPERTY::READ | NIMBLE_PROPERTY::NOTIFY);

  // Power Meter MONITOR SERVICE SETUP
  pPowerMonitor                         = pServer->createService(CYCLINGPOWERSERVICE_UUID);
  cyclingPowerMeasurementCharacteristic = pPowerMonitor->createCharacteristic(CYCLINGPOWERMEASUREMENT_UUID, NIMBLE_PROPERTY::NOTIFY);
  cyclingPowerFeatureCharacteristic     = pPowerMonitor->createCharacteristic(CYCLINGPOWERFEATURE_UUID, NIMBLE_PROPERTY::READ);
  sensorLocationCharacteristic          = pPowerMonitor->createCharacteristic(SENSORLOCATION_UUID, NIMBLE_PROPERTY::READ);

  // Fitness Machine service setup
  pFitnessMachineService             = pServer->createService(FITNESSMACHINESERVICE_UUID);
  fitnessMachineFeature              = pFitnessMachineService->createCharacteristic(FITNESSMACHINEFEATURE_UUID, NIMBLE_PROPERTY::READ);
  fitnessMachineControlPoint         = pFitnessMachineService->createCharacteristic(FITNESSMACHINECONTROLPOINT_UUID, NIMBLE_PROPERTY::WRITE | NIMBLE_PROPERTY::INDICATE);
  fitnessMachineStatusCharacteristic = pFitnessMachineService->createCharacteristic(FITNESSMACHINESTATUS_UUID, NIMBLE_PROPERTY::NOTIFY);
  fitnessMachineIndoorBikeData       = pFitnessMachineService->createCharacteristic(FITNESSMACHINEINDOORBIKEDATA_UUID, NIMBLE_PROPERTY::READ | NIMBLE_PROPERTY::NOTIFY);
  fitnessMachineResistanceLevelRange = pFitnessMachineService->createCharacteristic(FITNESSMACHINERESISTANCELEVELRANGE_UUID, NIMBLE_PROPERTY::READ);
  fitnessMachinePowerRange           = pFitnessMachineService->createCharacteristic(FITNESSMACHINEPOWERRANGE_UUID, NIMBLE_PROPERTY::READ);
  fitnessMachineTrainingStatus       = pFitnessMachineService->createCharacteristic(FITNESSMACHINETRAININGSTATUS_UUID, NIMBLE_PROPERTY::NOTIFY);

  pSmartSpin2kService = pServer->createService(SMARTSPIN2K_SERVICE_UUID);
  smartSpin2kCharacteristic =
      pSmartSpin2kService->createCharacteristic(SMARTSPIN2K_CHARACTERISTIC_UUID, NIMBLE_PROPERTY::WRITE | NIMBLE_PROPERTY::INDICATE | NIMBLE_PROPERTY::NOTIFY);

  pServer->setCallbacks(new MyServerCallbacks());

  // Creating Characteristics
  heartRateMeasurementCharacteristic->setValue(heartRateMeasurement, 2);

  cyclingPowerMeasurementCharacteristic->setValue(cyclingPowerMeasurement, 9);
  cyclingPowerFeatureCharacteristic->setValue(cpFeature, 1);
  sensorLocationCharacteristic->setValue(cpsLocation, 1);

  fitnessMachineFeature->setValue(ftmsFeature.bytes, sizeof(ftmsFeature));
  fitnessMachineControlPoint->setValue(ftmsControlPoint, 3);

  fitnessMachineIndoorBikeData->setValue(ftmsIndoorBikeData, 14);
  fitnessMachineStatusCharacteristic->setValue(ftmsMachineStatus, 7);
  fitnessMachineResistanceLevelRange->setValue(ftmsResistanceLevelRange, 6);
  fitnessMachinePowerRange->setValue(ftmsPowerRange, 6);

  smartSpin2kCharacteristic->setValue(ss2kCustomCharacteristicValue, 3);

  fitnessMachineControlPoint->setCallbacks(new MyCallbacks());

  smartSpin2kCharacteristic->setCallbacks(new ss2kCustomCharacteristicCallbacks());

  pHeartService->start();
  pPowerMonitor->start();
  pFitnessMachineService->start();
  pSmartSpin2kService->start();

  // const std::string fitnessData = {0b00000001, 0b00100000, 0b00000000};
  BLEAdvertising *pAdvertising = BLEDevice::getAdvertising();
  // pAdvertising->setServiceData(FITNESSMACHINESERVICE_UUID, fitnessData);
  pAdvertising->addServiceUUID(FITNESSMACHINESERVICE_UUID);
  pAdvertising->addServiceUUID(CYCLINGPOWERSERVICE_UUID);
  pAdvertising->addServiceUUID(HEARTSERVICE_UUID);
  pAdvertising->addServiceUUID(SMARTSPIN2K_SERVICE_UUID);
  pAdvertising->setMaxInterval(250);
  pAdvertising->setMinInterval(160);
  pAdvertising->setScanResponse(true);
  BLEDevice::startAdvertising();

  SS2K_LOG(BLE_SERVER_LOG_TAG, "Bluetooth Characteristic defined!");
}

bool spinDown() {
  std::string rxValue = fitnessMachineStatusCharacteristic->getValue();
  if (rxValue[0] != 0x14) {
    return false;
  }
  uint8_t spinStatus[2] = {0x14, 0x01};

<<<<<<< HEAD
  float incline               = userConfig.getIncline();
  int cad                     = userConfig.getSimulatedCad();
  float newIncline            = incline;
  float amountToChangeIncline = 0;
  const int wattChange        = currentWatts - setPoint;
  const float subShiftScale   = SUB_SHIFT_SCALE;  // Can tweak this value lower as you ride to see what's smoothest

  if (cad <= 20) {
    // Cadence too low, nothing to do here
    return;
  }
  amountToChangeIncline = wattChange * userConfig.getERGSensitivity();
  // 30  is amount of watts per shift. Was 50, seemed like too much...
  if (abs(wattChange) < WATTS_PER_SHIFT) {
    // As the desired value gets closer, make smaller changes for a smoother experience
    amountToChangeIncline *= subShiftScale;
  }
  // limit to 10 shifts at a time
  if (abs(amountToChangeIncline) > userConfig.getShiftStep() * 10) {
    if (amountToChangeIncline > 0) {
      amountToChangeIncline = userConfig.getShiftStep() * 10;
    }
    if (amountToChangeIncline < 0) {
      amountToChangeIncline = -(userConfig.getShiftStep() * 10);
=======
  if (rxValue[1] == 0x01) {
    // debugDirector("Spin Down Initiated", true);
    vTaskDelay(1000 / portTICK_RATE_MS);
    spinStatus[1] = 0x04;  // send Stop Pedaling
    fitnessMachineStatusCharacteristic->setValue(spinStatus, 2);
  }
  if (rxValue[1] == 0x04) {
    // debugDirector("Stop Pedaling", true);
    vTaskDelay(1000 / portTICK_RATE_MS);
    spinStatus[1] = 0x02;  // Success
    fitnessMachineStatusCharacteristic->setValue(spinStatus, 2);
  }
  if (rxValue[1] == 0x02) {
    // debugDirector("Success", true);
    spinStatus[0] = 0x00;
    spinStatus[1] = 0x00;  // Success
    fitnessMachineStatusCharacteristic->setValue(spinStatus, 2);
    uint8_t returnValue[3] = {0x00, 0x00, 0x00};
    fitnessMachineControlPoint->setValue(returnValue, 3);
    fitnessMachineControlPoint->indicate();
  }

  fitnessMachineStatusCharacteristic->notify();

  return true;
}

// as a note, Trainer Road sends 50w target whenever the app is connected.
void computeERG(int newSetPoint) {
  if (userConfig.getERGMode() && spinBLEClient.connectedPM) {
    // continue
  } else {
    return;
  }

  static int setPoint       = 0;
  int currentWatts          = userConfig.getSimulatedWatts();
  float incline             = userConfig.getIncline();
  int cad                   = userConfig.getSimulatedCad();
  int newIncline            = incline;
  int amountToChangeIncline = 0;

  if (newSetPoint > 0) {  // only update the value if value sent
    setPoint = newSetPoint;
    return;
  }
  if (setPoint == 0) {
    return;
  }

  // only update if pedaling faster then 20rpm
  if (cad > 20) {
    // 30  is amount of watts per shift. Was 50, seemed like too much...
    if (abs(currentWatts - setPoint) < 30) {
      amountToChangeIncline = (currentWatts - setPoint) * 1;
    }
    if (abs(currentWatts - setPoint) > 30) {
      amountToChangeIncline = amountToChangeIncline + ((currentWatts - setPoint)) * 1;
    }
    amountToChangeIncline = amountToChangeIncline / ((currentWatts / 100) + 1);

    // limit to 5 shifts at a time
    if (abs(amountToChangeIncline) > userConfig.getShiftStep() * 5) {
      if (amountToChangeIncline > 0) {
        amountToChangeIncline = userConfig.getShiftStep() * 5;
      }
      if (amountToChangeIncline < 0) {
        amountToChangeIncline = -(userConfig.getShiftStep() * 5);
      }
>>>>>>> 962c1415
    }
  } else {
    return;
  }
  // Reduce the amount per loop (don't try to oneshot it.) and reduce the movement the higher the watt target is.
  amountToChangeIncline = amountToChangeIncline / ((currentWatts / 100) + .1);  // +.1 to eliminate possible divide by zero.

  newIncline = incline - amountToChangeIncline;  //  }
  userConfig.setIncline(newIncline);
}

void updateIndoorBikeDataChar() {
  float cadRaw = userConfig.getSimulatedCad();
  int cad      = static_cast<int>(cadRaw * 2);

  int watts = userConfig.getSimulatedWatts();
  int hr    = userConfig.getSimulatedHr();

  int speed      = 0;
  float speedRaw = userConfig.getSimulatedSpeed();
  if (speedRaw <= 0) {
    float gearRatio = 1;
    speed           = ((cad * 2.75 * 2.08 * 60 * gearRatio) / 10);
  } else {
    speed = static_cast<int>(speedRaw * 100);
  }
  ftmsIndoorBikeData[2] = (uint8_t)(speed & 0xff);
  ftmsIndoorBikeData[3] = (uint8_t)(speed >> 8);
  ftmsIndoorBikeData[4] = (uint8_t)(cad & 0xff);
  ftmsIndoorBikeData[5] = (uint8_t)(cad >> 8);  // cadence value
  ftmsIndoorBikeData[6] = (uint8_t)(watts & 0xff);
  ftmsIndoorBikeData[7] = (uint8_t)(watts >> 8);  // power value, constrained to avoid negative values,
                                                  // although the specification allows for a sint16
  ftmsIndoorBikeData[8] = (uint8_t)hr;

  fitnessMachineIndoorBikeData->setValue(ftmsIndoorBikeData, 9);
  fitnessMachineIndoorBikeData->notify();

  const int kLogBufCapacity = 200;  // Data(30), Sep(data/2), Arrow(3), CharId(37), Sep(3), CharId(37), Sep(3), Name(10), Prefix(2), HR(7), SEP(1), CD(10), SEP(1), PW(8), SEP(1),
                                    // SD(7), Suffix(2), Nul(1), rounded up
  char logBuf[kLogBufCapacity];
  const size_t ftmsIndoorBikeDataLength = sizeof(ftmsIndoorBikeData) / sizeof(ftmsIndoorBikeData[0]);
  logCharacteristic(logBuf, kLogBufCapacity, ftmsIndoorBikeData, ftmsIndoorBikeDataLength, FITNESSMACHINESERVICE_UUID, fitnessMachineIndoorBikeData->getUUID(),
                    "FTMS(IBD)[ HR(%d) CD(%.2f) PW(%d) SD(%.2f) ]", hr % 1000, fmodf(cadRaw, 1000.0), watts % 10000, fmodf(speed, 1000.0));
}  // ^^Using the New Way of setting Bytes.

void updateCyclingPowerMeasurementChar() {
  int power = userConfig.getSimulatedWatts();
  int remainder, quotient;
  quotient                   = power / 256;
  remainder                  = power % 256;
  cyclingPowerMeasurement[2] = remainder;
  cyclingPowerMeasurement[3] = quotient;
  cyclingPowerMeasurementCharacteristic->setValue(cyclingPowerMeasurement, 9);

  float cadence = userConfig.getSimulatedCad();
  if (cadence > 0) {
    float crankRevPeriod = (60 * 1024) / cadence;
    spinBLEClient.cscCumulativeCrankRev++;
    spinBLEClient.cscLastCrankEvtTime += crankRevPeriod;
    int remainder, quotient;
    quotient                   = spinBLEClient.cscCumulativeCrankRev / 256;
    remainder                  = spinBLEClient.cscCumulativeCrankRev % 256;
    cyclingPowerMeasurement[5] = remainder;
    cyclingPowerMeasurement[6] = quotient;
    quotient                   = spinBLEClient.cscLastCrankEvtTime / 256;
    remainder                  = spinBLEClient.cscLastCrankEvtTime % 256;
    cyclingPowerMeasurement[7] = remainder;
    cyclingPowerMeasurement[8] = quotient;
  }  // ^^Using the old way of setting bytes because I like it and it makes more sense to me looking at it.

  cyclingPowerMeasurementCharacteristic->notify();

  const int kLogBufCapacity =
      150;  // Data(18), Sep(data/2), Arrow(3), CharId(37), Sep(3), CharId(37), Sep(3),Name(8), Prefix(2), CD(10), SEP(1), PW(8), Suffix(2), Nul(1), rounded up
  char logBuf[kLogBufCapacity];
  const size_t cyclingPowerMeasurementLength = sizeof(cyclingPowerMeasurement) / sizeof(cyclingPowerMeasurement[0]);
  logCharacteristic(logBuf, kLogBufCapacity, cyclingPowerMeasurement, cyclingPowerMeasurementLength, FITNESSMACHINESERVICE_UUID, fitnessMachineIndoorBikeData->getUUID(),
                    "CPS(CPM)[ CD(%.2f) PW(%d) ]", cadence > 0 ? fmodf(cadence, 1000.0) : 0, power % 10000);
}

void updateHeartRateMeasurementChar() {
  int hr                  = userConfig.getSimulatedHr();
  heartRateMeasurement[1] = hr;
  heartRateMeasurementCharacteristic->setValue(heartRateMeasurement, 2);
  heartRateMeasurementCharacteristic->notify();

  const int kLogBufCapacity = 125;  // Data(10), Sep(data/2), Arrow(3), CharId(37), Sep(3), CharId(37), Sep(3), Name(8), Prefix(2), HR(7), Suffix(2), Nul(1), rounded up
  char logBuf[kLogBufCapacity];
  const size_t heartRateMeasurementLength = sizeof(heartRateMeasurement) / sizeof(heartRateMeasurement[0]);
  logCharacteristic(logBuf, kLogBufCapacity, heartRateMeasurement, heartRateMeasurementLength, HEARTSERVICE_UUID, heartRateMeasurementCharacteristic->getUUID(),
                    "HRS(HRM)[ HR(%d) ]", hr % 1000);
}

// Creating Server Connection Callbacks

void MyServerCallbacks::onConnect(BLEServer *pServer, ble_gap_conn_desc *desc) {
  SS2K_LOG(BLE_SERVER_LOG_TAG, "Bluetooth Remote Client Connected: %s Connected Clients: %d", NimBLEAddress(desc->peer_ota_addr).toString().c_str(), pServer->getConnectedCount());
  updateConnParametersFlag = true;
  bleConnDesc              = desc->conn_handle;

  if (pServer->getConnectedCount() < CONFIG_BT_NIMBLE_MAX_CONNECTIONS - NUM_BLE_DEVICES) {
    BLEDevice::startAdvertising();
  } else {
    SS2K_LOG(BLE_SERVER_LOG_TAG, "Max Remote Client Connections Reached");
    BLEDevice::stopAdvertising();
  }
}

void MyServerCallbacks::onDisconnect(BLEServer *pServer) {
  SS2K_LOG(BLE_SERVER_LOG_TAG, "Bluetooth Remote Client Disconnected. Remaining Clients: %d", pServer->getConnectedCount());
  BLEDevice::startAdvertising();
}

void MyCallbacks::onWrite(BLECharacteristic *pCharacteristic) {
  std::string rxValue = pCharacteristic->getValue();

  if (rxValue.length() > 1) {
    uint8_t *pData = reinterpret_cast<uint8_t *>(&rxValue[0]);
    int length     = rxValue.length();

    const int kLogBufCapacity = (rxValue.length() * 2) + 60;  // largest comment is 48 VV
    char logBuf[kLogBufCapacity];
    int logBufLength = ss2k_log_hex_to_buffer(pData, length, logBuf, 0, kLogBufCapacity);

    int port               = 0;
    uint8_t returnValue[3] = {0x80, (uint8_t)rxValue[0], 0x02};

    switch ((uint8_t)rxValue[0]) {
      case 0x00:  // request control
        logBufLength += snprintf(logBuf + logBufLength, kLogBufCapacity - logBufLength, "-> Control Request");
        returnValue[2] = 0x01;
        userConfig.setERGMode(false);
        pCharacteristic->setValue(returnValue, 3);
        ftmsTrainingStatus[1] = 0x01;
        fitnessMachineTrainingStatus->setValue(ftmsTrainingStatus, 2);
        fitnessMachineTrainingStatus->notify();
        pCharacteristic->setValue(returnValue, 3);
        break;

      case 0x03: {  // inclination level setting - differs from sim mode as no negative numbers
        port = (rxValue[2] << 8) + rxValue[1];
        port *= 10;
        userConfig.setIncline(port);
        userConfig.setERGMode(false);
        logBufLength += snprintf(logBuf + logBufLength, kLogBufCapacity - logBufLength, "-> Incline Mode: %2f", userConfig.getIncline() / 100);
        returnValue[2]           = 0x01;
        uint8_t inclineStatus[3] = {0x06, (uint8_t)rxValue[1], (uint8_t)rxValue[2]};
        fitnessMachineStatusCharacteristic->setValue(inclineStatus, 3);
        pCharacteristic->setValue(returnValue, 3);
        ftmsTrainingStatus[1] = 0x00;
        fitnessMachineTrainingStatus->setValue(ftmsTrainingStatus, 2);
        fitnessMachineTrainingStatus->notify();
      } break;

      case 0x04: {  // Resistance level setting
        int targetResistance = rxValue[1];
        userConfig.setShifterPosition(targetResistance);
        userConfig.setERGMode(false);
        logBufLength += snprintf(logBuf + logBufLength, kLogBufCapacity - logBufLength, "-> Resistance Mode: %d", userConfig.getShifterPosition());
        returnValue[2]              = 0x01;
        uint8_t resistanceStatus[2] = {0x07, rxValue[1]};
        fitnessMachineStatusCharacteristic->setValue(resistanceStatus, 3);
        pCharacteristic->setValue(returnValue, 3);
        ftmsTrainingStatus[1] = 0x00;
        fitnessMachineTrainingStatus->setValue(ftmsTrainingStatus, 2);
        fitnessMachineTrainingStatus->notify();
      } break;

      case 0x05: {  // Power Level Mode
        if (spinBLEClient.connectedPM || userConfig.getSimulateWatts()) {
          int targetWatts = bytes_to_u16(rxValue[2], rxValue[1]);
          userConfig.setERGMode(true);
          computeERG(targetWatts);
          logBufLength += snprintf(logBuf + logBufLength, kLogBufCapacity - logBufLength, "-> ERG Mode Target: %d Current: %d Incline: %2f", targetWatts,
                                   userConfig.getSimulatedWatts(), userConfig.getIncline() / 100);
          returnValue[2]       = 0x01;
          uint8_t ERGStatus[3] = {0x08, (uint8_t)rxValue[1], 0x01};
          fitnessMachineStatusCharacteristic->setValue(ERGStatus, 3);
          ftmsTrainingStatus[1] = 0x0C;
          fitnessMachineTrainingStatus->setValue(ftmsTrainingStatus, 2);
          fitnessMachineTrainingStatus->notify();
        } else {
          returnValue[2] = 0x02;  // no power meter connected, so no ERG
          logBufLength += snprintf(logBuf + logBufLength, kLogBufCapacity - logBufLength, "-> ERG Mode: No Power Meter Connected");
        }
        pCharacteristic->setValue(returnValue, 3);
      } break;

      case 0x07:  // Start training
        returnValue[2] = 0x01;
        logBufLength += snprintf(logBuf + logBufLength, kLogBufCapacity - logBufLength, "-> Start Training");
        pCharacteristic->setValue(returnValue, 3);
        ftmsTrainingStatus[1] = 0x00;
        fitnessMachineTrainingStatus->setValue(ftmsTrainingStatus, 2);
        fitnessMachineTrainingStatus->notify();
        break;

      case 0x11: {  // sim mode
        signed char buf[2];
        // int16_t windSpeed        = (rxValue[2] << 8) + rxValue[1];
        buf[0] = rxValue[3];  // (Least significant byte)
        buf[1] = rxValue[4];  // (Most significant byte)
        // int8_t rollingResistance = rxValue[5];
        // int8_t windResistance    = rxValue[6];
        port = bytes_to_u16(buf[1], buf[0]);
        userConfig.setIncline(port);
        logBufLength += snprintf(logBuf + logBufLength, kLogBufCapacity - logBufLength, "-> Sim Mode Incline %2f", userConfig.getIncline() / 100);
        userConfig.setERGMode(false);
        returnValue[2]       = 0x01;
        uint8_t simStatus[7] = {0x12, (uint8_t)rxValue[1], (uint8_t)rxValue[2], (uint8_t)rxValue[3], (uint8_t)rxValue[4], (uint8_t)rxValue[5], (uint8_t)rxValue[6]};
        fitnessMachineStatusCharacteristic->setValue(simStatus, 7);
        pCharacteristic->setValue(returnValue, 3);
        ftmsTrainingStatus[1] = 0x00;
        fitnessMachineTrainingStatus->setValue(ftmsTrainingStatus, 2);
        fitnessMachineTrainingStatus->notify();
      } break;

      case 0x13: {  // Spin Down
        logBufLength += snprintf(logBuf + logBufLength, kLogBufCapacity - logBufLength, "-> Spin Down Requested");
        uint8_t spinStatus[2] = {0x14, 0x01};  // send low and high speed targets
        fitnessMachineStatusCharacteristic->setValue(spinStatus, 2);
        uint8_t controlPoint[6] = {0x80, 0x01, 0x24, 0x03, 0x96, 0x0e};  // send low and high speed targets
        pCharacteristic->setValue(controlPoint, 6);
        ftmsTrainingStatus[1] = 0x00;
        fitnessMachineTrainingStatus->setValue(ftmsTrainingStatus, 2);
        fitnessMachineTrainingStatus->notify();
      } break;

      default:
        logBufLength += snprintf(logBuf + logBufLength, kLogBufCapacity - logBufLength, "-> Unsupported FTMS Request");
        pCharacteristic->setValue(returnValue, 3);
    }
    SS2K_LOG(BLE_SERVER_LOG_TAG, "%s", logBuf);
    fitnessMachineStatusCharacteristic->notify();
  } else {
    SS2K_LOG(BLE_SERVER_LOG_TAG, "App wrote nothing ");
    SS2K_LOG(BLE_SERVER_LOG_TAG, "assuming it's a Control request");
    uint8_t controlPoint[3] = {0x80, 0x00, 0x01};
    userConfig.setERGMode(true);
    pCharacteristic->setValue(controlPoint, 3);
    ftmsTrainingStatus[1] = 0x01;
    fitnessMachineTrainingStatus->setValue(ftmsTrainingStatus, 2);
    fitnessMachineTrainingStatus->notify();
  }
  rxValue = pCharacteristic->getValue();
}

void controlPointIndicate() { fitnessMachineControlPoint->indicate(); }

// Return number of clients connected to our server.
int connectedClientCount() {
  if (BLEDevice::getServer()) {
    return BLEDevice::getServer()->getConnectedCount();
  } else {
    return 0;
  }
}

void calculateInstPwrFromHR() {
  static int oldHR    = userConfig.getSimulatedHr();
  static int newHR    = userConfig.getSimulatedHr();
  static double delta = 0;
  oldHR               = newHR;  // Copying HR from Last loop
  newHR               = userConfig.getSimulatedHr();

  delta = (newHR - oldHR) / (BLE_CLIENT_DELAY / 1000);

  // userConfig.setSimulatedWatts((s1Pwr*s2HR)-(s2Pwr*S1HR))/(S2HR-s1HR)+(userConfig.getSimulatedHr(*((s1Pwr-s2Pwr)/(s1HR-s2HR)));
  int avgP = ((userPWC.session1Pwr * userPWC.session2HR) - (userPWC.session2Pwr * userPWC.session1HR)) / (userPWC.session2HR - userPWC.session1HR) +
             (newHR * ((userPWC.session1Pwr - userPWC.session2Pwr) / (userPWC.session1HR - userPWC.session2HR)));

  if (avgP < 50) {
    avgP = 50;
  }

  if (delta < 0) {
    // magic math here for inst power
  }

  if (delta > 0) {
    // magic math here for inst power
  }

#ifndef DEBUG_HR_TO_PWR
  userConfig.setSimulatedWatts(avgP);
  userConfig.setSimulatedCad(90);
#endif  // DEBUG_HR_TO_PWR

  SS2K_LOG(BLE_SERVER_LOG_TAG, "Power From HR: %d", avgP);
}

/*
Custom Characteristic for userConfig Variable manipulation via BLE

An example follows to read/write 26.3kph to simulatedSpeed:
simulatedSpeed is a float and first needs to be converted to int by *10 for transmission, so convert 26.3kph to 263 (multiply by 10)
Decimal 263 == hexidecimal 0107 but the data needs to be converted to LSO, MSO to match the rest of the BLE spec so 263 == 0x07, 0x01 (LSO,MSO)

So,

If client wants to write (0x02) int value 263 (0x07 0x01) to simulatedSpeed(0x06):

Client Writes:
0x02, 0x06, 0x07, 0x01
(operator, variable, LSO, MSO)

Server will then indicate:
0x80, 0x06, 0x07, 0x01
(status, variable, LSO, MSO)

Example to read (0x01) from simulatedSpeed (0x06)

Client Writes:
0x01, 0x06
Server will then indicate:
0x80, 0x06, 0x07, 0x01
success, simulatedSpeed,0x07,0x01

Pay special attention to the float values below. Since they have to be transmitted as an int, some are converted *100, others are converted *10.
True values are >00. False are 00.
*/

void ss2kCustomCharacteristicCallbacks::onWrite(BLECharacteristic *pCharacteristic) {
  std::string rxValue = pCharacteristic->getValue();
  uint8_t read        = 0x01;  // value to request read operation
  uint8_t write       = 0x02;  // Value to request write operation
  uint8_t error       = 0xff;  // value server error/unable
  uint8_t success     = 0x80;  // value for success

  size_t returnLength = rxValue.length();
  uint8_t returnValue[returnLength];
  returnValue[0] = error;
  for (size_t i = 1; i < returnLength; i++) {
    returnValue[i] = rxValue[i];
  }

  if (rxValue[0] == read) {  // read requests are shorter than writes but output is same length.
    returnLength += 2;
  }

  SS2K_LOG(BLE_SERVER_LOG_TAG, "Custom Request Received");
  switch (rxValue[1]) {
    case BLE_firmwareUpdateURL:  // 0x01
      returnValue[0] = error;
      break;

    case BLE_incline: {  // 0x02
      returnValue[0] = success;
      if (rxValue[0] == read) {
        int inc        = userConfig.getIncline() * 100;
        returnValue[2] = (uint8_t)(inc & 0xff);
        returnValue[3] = (uint8_t)(inc >> 8);
      }
      if (rxValue[0] == write) {
        userConfig.setIncline(bytes_to_u16(rxValue[3], rxValue[2]) / 100);
      }
    } break;

    case BLE_simulatedWatts:  // 0x03
      returnValue[0] = success;
      if (rxValue[0] == read) {
        returnValue[2] = (uint8_t)(userConfig.getSimulatedWatts() & 0xff);
        returnValue[3] = (uint8_t)(userConfig.getSimulatedWatts() >> 8);
      }
      if (rxValue[0] == write) {
        userConfig.setSimulatedWatts(bytes_to_u16(rxValue[3], rxValue[2]));
      }
      break;

    case BLE_simulatedHr:  // 0x04
      returnValue[0] = success;
      if (rxValue[0] == read) {
        returnValue[2] = (uint8_t)(userConfig.getSimulatedHr() & 0xff);
        returnValue[3] = (uint8_t)(userConfig.getSimulatedHr() >> 8);
      }
      if (rxValue[0] == write) {
        userConfig.setSimulatedHr(bytes_to_u16(rxValue[3], rxValue[2]));
      }
      break;

    case BLE_simulatedCad:  // 0x05
      returnValue[0] = success;
      if (rxValue[0] == read) {
        returnValue[2] = (uint8_t)(userConfig.getSimulatedCad() & 0xff);
        returnValue[3] = (uint8_t)(userConfig.getSimulatedCad() >> 8);
      }
      if (rxValue[0] == write) {
        userConfig.setSimulatedCad(bytes_to_u16(rxValue[3], rxValue[2]));
      }
      break;

    case BLE_simulatedSpeed: {  // 0x06
      returnValue[0] = success;
      int spd        = userConfig.getSimulatedSpeed() * 10;
      if (rxValue[0] == read) {
        returnValue[2] = (uint8_t)(spd & 0xff);
        returnValue[3] = (uint8_t)(spd >> 8);
      }
      if (rxValue[0] == write) {
        userConfig.setSimulatedSpeed(bytes_to_u16(rxValue[3], rxValue[2]) / 10);
      }
    } break;

    case BLE_deviceName:  // 0x07
      returnValue[0] = error;
      break;

    case BLE_shiftStep:  // 0x08
      returnValue[0] = success;
      if (rxValue[0] == read) {
        returnValue[2] = (uint8_t)(userConfig.getShiftStep() & 0xff);
        returnValue[3] = (uint8_t)(userConfig.getShiftStep() >> 8);
      }
      if (rxValue[0] == write) {
        userConfig.setShiftStep(bytes_to_u16(rxValue[3], rxValue[2]));
      }
      break;

    case BLE_stepperPower:  // 0x09
      returnValue[0] = success;
      if (rxValue[0] == read) {
        returnValue[2] = (uint8_t)(userConfig.getStepperPower() & 0xff);
        returnValue[3] = (uint8_t)(userConfig.getStepperPower() >> 8);
      }
      if (rxValue[0] == write) {
        userConfig.setStepperPower(bytes_to_u16(rxValue[3], rxValue[2]));
        updateStepperPower();
      }
      break;

    case BLE_stealthchop:  // 0x0A
      returnValue[0] = success;
      if (rxValue[0] == read) {
        returnValue[2] = (uint8_t)(userConfig.getStealthchop());
      }
      if (rxValue[0] == write) {
        userConfig.setStealthChop(bytes_to_u16(rxValue[3], rxValue[2]));
        updateStealthchop();
      }
      break;

    case BLE_inclineMultiplier: {  // 0x0B
      returnValue[0] = success;
      int inc        = userConfig.getInclineMultiplier();
      if (rxValue[0] == read) {
        returnValue[2] = (uint8_t)(inc & 0xff);
        returnValue[3] = (uint8_t)(inc >> 8);
      }
      if (rxValue[0] == write) {
        userConfig.setInclineMultiplier(bytes_to_u16(rxValue[3], rxValue[2]));
      }
    } break;

    case BLE_powerCorrectionFactor: {  // 0x0C
      returnValue[0] = success;
      int pcf        = userConfig.getPowerCorrectionFactor() * 10;
      if (rxValue[0] == read) {
        returnValue[2] = (uint8_t)(pcf & 0xff);
        returnValue[3] = (uint8_t)(pcf >> 8);
      }
      if (rxValue[0] == write) {
        userConfig.setPowerCorrectionFactor(bytes_to_u16(rxValue[3], rxValue[2]) / 10);
      }
    } break;

    case BLE_simulateHr:  // 0x0D
      returnValue[0] = success;
      if (rxValue[0] == read) {
        returnValue[2] = (uint8_t)(userConfig.getSimulateHr());
      }
      if (rxValue[0] == write) {
        userConfig.setSimulateHr(bytes_to_u16(rxValue[3], rxValue[2]));
      }
      break;

    case BLE_simulateWatts:  // 0x0E
      returnValue[0] = success;
      if (rxValue[0] == read) {
        returnValue[2] = (uint8_t)(userConfig.getSimulateWatts());
      }
      if (rxValue[0] == write) {
        userConfig.setSimulateWatts(bytes_to_u16(rxValue[3], rxValue[2]));
      }
      break;

    case BLE_simulateCad:  // 0x0F
      returnValue[0] = success;
      if (rxValue[0] == read) {
        returnValue[2] = (uint8_t)(userConfig.getSimulateCad());
      }
      if (rxValue[0] == write) {
        userConfig.setSimulateCad(bytes_to_u16(rxValue[3], rxValue[2]));
      }
      break;

    case BLE_ERGMode:  // 0x10
      returnValue[0] = success;
      if (rxValue[0] == read) {
        returnValue[2] = (uint8_t)(userConfig.getERGMode());
      }
      if (rxValue[0] == write) {
        userConfig.setERGMode(bytes_to_u16(rxValue[3], rxValue[2]));
      }
      break;

    case BLE_autoUpdate:  // 0x11
      returnValue[0] = success;
      if (rxValue[0] == read) {
        returnValue[2] = (uint8_t)(userConfig.getautoUpdate());
      }
      if (rxValue[0] == write) {
        userConfig.setAutoUpdate(bytes_to_u16(rxValue[3], rxValue[2]));
      }
      break;

    case BLE_ssid:  // 0x12
      returnValue[0] = error;
      break;

    case BLE_password:  // 0x13
      returnValue[0] = error;
      break;

    case BLE_foundDevices:  // 0x14
      returnValue[0] = error;
      break;

    case BLE_connectedPowerMeter:  // 0x15
      returnValue[0] = error;
      break;

    case BLE_connectedHeartMonitor:  // 0x16
      returnValue[0] = error;
      break;

    case BLE_shifterPosition:  // 0x17
      returnValue[0] = success;
      if (rxValue[0] == read) {
        returnValue[2] = (uint8_t)(userConfig.getShifterPosition() & 0xff);
        returnValue[3] = (uint8_t)(userConfig.getShifterPosition() >> 8);
      }
      if (rxValue[0] == write) {
        userConfig.setShifterPosition(bytes_to_u16(rxValue[3], rxValue[2]));
      }
      break;

    case BLE_saveToSpiffs:  // 0x18
      userConfig.saveToSPIFFS();
      break;

    case BLE_targetPosition:  // 0x19
      returnValue[0] = success;
      if (rxValue[0] == read) {
        returnValue[2] = (uint8_t)(targetPosition & 0xff);
        returnValue[3] = (uint8_t)(targetPosition >> 8);
        returnValue[4] = (uint8_t)(targetPosition >> 16);
        returnValue[5] = (uint8_t)(targetPosition >> 24);
        returnLength += 2;
      }
      if (rxValue[0] == write) {
        targetPosition = (long((uint8_t)(rxValue[2]) << 0 | (uint8_t)(rxValue[3]) << 8 | (uint8_t)(rxValue[4]) << 16 | (uint8_t)(rxValue[5]) << 24));
      }
      break;

    case BLE_externalControl:  // 0x1A
      returnValue[0] = success;
      if (rxValue[0] == read) {
        returnValue[2] = (uint8_t)(externalControl);
      }
      if (rxValue[0] == write) {
        externalControl = (bool)(bytes_to_u16(rxValue[3], rxValue[2]));
      }
      break;

    case BLE_syncMode:  // 0x1B
      returnValue[0] = success;
      if (rxValue[0] == read) {
        returnValue[2] = (uint8_t)(syncMode);
      }
      if (rxValue[0] == write) {
        syncMode = (bool)(bytes_to_u16(rxValue[3], rxValue[2]));
      }
      break;
  }

  pCharacteristic->setValue(returnValue, returnLength);
  pCharacteristic->indicate();
}

void SpinBLEServer::notifyShift(bool upDown) {
  uint8_t returnValue[4];
  returnValue[0] = 0x80;
  returnValue[1] = BLE_shifterPosition;
  returnValue[2] = (uint8_t)(userConfig.getShifterPosition() & 0xff);
  returnValue[3] = (uint8_t)(userConfig.getShifterPosition() >> 8);
  smartSpin2kCharacteristic->setValue(returnValue, 4);
  smartSpin2kCharacteristic->notify(true);
}<|MERGE_RESOLUTION|>--- conflicted
+++ resolved
@@ -174,32 +174,6 @@
   }
   uint8_t spinStatus[2] = {0x14, 0x01};
 
-<<<<<<< HEAD
-  float incline               = userConfig.getIncline();
-  int cad                     = userConfig.getSimulatedCad();
-  float newIncline            = incline;
-  float amountToChangeIncline = 0;
-  const int wattChange        = currentWatts - setPoint;
-  const float subShiftScale   = SUB_SHIFT_SCALE;  // Can tweak this value lower as you ride to see what's smoothest
-
-  if (cad <= 20) {
-    // Cadence too low, nothing to do here
-    return;
-  }
-  amountToChangeIncline = wattChange * userConfig.getERGSensitivity();
-  // 30  is amount of watts per shift. Was 50, seemed like too much...
-  if (abs(wattChange) < WATTS_PER_SHIFT) {
-    // As the desired value gets closer, make smaller changes for a smoother experience
-    amountToChangeIncline *= subShiftScale;
-  }
-  // limit to 10 shifts at a time
-  if (abs(amountToChangeIncline) > userConfig.getShiftStep() * 10) {
-    if (amountToChangeIncline > 0) {
-      amountToChangeIncline = userConfig.getShiftStep() * 10;
-    }
-    if (amountToChangeIncline < 0) {
-      amountToChangeIncline = -(userConfig.getShiftStep() * 10);
-=======
   if (rxValue[1] == 0x01) {
     // debugDirector("Spin Down Initiated", true);
     vTaskDelay(1000 / portTICK_RATE_MS);
@@ -229,20 +203,19 @@
 
 // as a note, Trainer Road sends 50w target whenever the app is connected.
 void computeERG(int newSetPoint) {
+
   if (userConfig.getERGMode() && spinBLEClient.connectedPM) {
     // continue
   } else {
     return;
   }
-
   static int setPoint       = 0;
-  int currentWatts          = userConfig.getSimulatedWatts();
   float incline             = userConfig.getIncline();
-  int cad                   = userConfig.getSimulatedCad();
   int newIncline            = incline;
   int amountToChangeIncline = 0;
-
-  if (newSetPoint > 0) {  // only update the value if value sent
+  const int wattChange        = userConfig.getSimulatedWatts() - setPoint;
+
+  if (newSetPoint > 0) {  // only update the value if new value is sent
     setPoint = newSetPoint;
     return;
   }
@@ -250,27 +223,24 @@
     return;
   }
 
-  // only update if pedaling faster then 20rpm
-  if (cad > 20) {
-    // 30  is amount of watts per shift. Was 50, seemed like too much...
-    if (abs(currentWatts - setPoint) < 30) {
-      amountToChangeIncline = (currentWatts - setPoint) * 1;
+  if (userConfig.getSimulatedCad() <= 20) {
+    // Cadence too low, nothing to do here
+    return;
+  }
+  amountToChangeIncline = wattChange * userConfig.getERGSensitivity();
+  if (abs(wattChange) < WATTS_PER_SHIFT) {
+    // As the desired value gets closer, make smaller changes for a smoother experience
+    amountToChangeIncline *= SUB_SHIFT_SCALE;
+  }
+  // limit to 10 shifts at a time
+  if (abs(amountToChangeIncline) > userConfig.getShiftStep() * 10) {
+    if (amountToChangeIncline > 0) {
+      amountToChangeIncline = userConfig.getShiftStep() * 10;
     }
-    if (abs(currentWatts - setPoint) > 30) {
-      amountToChangeIncline = amountToChangeIncline + ((currentWatts - setPoint)) * 1;
+    if (amountToChangeIncline < 0) {
+      amountToChangeIncline = -(userConfig.getShiftStep() * 10);
     }
-    amountToChangeIncline = amountToChangeIncline / ((currentWatts / 100) + 1);
-
-    // limit to 5 shifts at a time
-    if (abs(amountToChangeIncline) > userConfig.getShiftStep() * 5) {
-      if (amountToChangeIncline > 0) {
-        amountToChangeIncline = userConfig.getShiftStep() * 5;
-      }
-      if (amountToChangeIncline < 0) {
-        amountToChangeIncline = -(userConfig.getShiftStep() * 5);
-      }
->>>>>>> 962c1415
-    }
+
   } else {
     return;
   }
