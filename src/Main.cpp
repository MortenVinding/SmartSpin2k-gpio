--- conflicted
+++ resolved
@@ -154,7 +154,11 @@
   vTaskDelete(NULL);
 }
 
-<<<<<<< HEAD
+void shifterCheck(void *pvParameters) {
+  static int loopCounter = 0;
+  while (true) {
+    vTaskDelay(200 / portTICK_RATE_MS);
+
   if (rtConfig.getShifterPosition() > lastShifterPosition) {
     SS2K_LOG(MAIN_LOG_TAG, "Shift UP: %l", rtConfig.getShifterPosition());
     Serial.println(targetPosition);
@@ -165,23 +169,7 @@
     spinBLEServer.notifyShift(0);
   }
   lastShifterPosition = rtConfig.getShifterPosition();
-=======
-void shifterCheck(void *pvParameters) {
-  static int loopCounter = 0;
-  while (true) {
-    vTaskDelay(200 / portTICK_RATE_MS);
-
-    if (userConfig.getShifterPosition() > lastShifterPosition) {
-      SS2K_LOG(MAIN_LOG_TAG, "Shift UP: %l", userConfig.getShifterPosition());
-      Serial.println(targetPosition);
-      spinBLEServer.notifyShift(1);
-    } else if (userConfig.getShifterPosition() < lastShifterPosition) {
-      SS2K_LOG(MAIN_LOG_TAG, "Shift DOWN: %l", userConfig.getShifterPosition());
-      Serial.println(targetPosition);
-      spinBLEServer.notifyShift(0);
-    }
-    lastShifterPosition = userConfig.getShifterPosition();
->>>>>>> 5e9bd657
+
 
     if (loopCounter > 4) {
       scanIfShiftersHeld();
