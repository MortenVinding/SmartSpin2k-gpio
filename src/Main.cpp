--- conflicted
+++ resolved
@@ -19,15 +19,9 @@
 uint64_t debounceDelay    = 500;  // the debounce time; increase if the output flickers
 
 // Stepper Speed - Lower is faster
-<<<<<<< HEAD
 int maxStepperSpeed = 500;
 int stepperPosition = 0;
-=======
-int maxStepperSpeed     = 500;
 int lastShifterPosition = 0;
-int shifterPosition     = 0;
-int stepperPosition     = 0;
->>>>>>> 3b9ba3bc
 HardwareSerial stepperSerial(2);
 TMC2208Stepper driver(&SERIAL_PORT, R_SENSE);  // Hardware Serial
 
@@ -122,12 +116,12 @@
 void loop() {
   vTaskDelay(1000 / portTICK_RATE_MS);
 
-  if (shifterPosition > lastShifterPosition) {
-    SS2K_LOG(MAIN_LOG_TAG, "Shift UP: %d", shifterPosition);
-  } else if (shifterPosition < lastShifterPosition) {
-    SS2K_LOG(MAIN_LOG_TAG, "Shift DOWN: %d", shifterPosition);
-  }
-  lastShifterPosition = shifterPosition;
+  if (userConfig.getShifterPosition() > lastShifterPosition) {
+    SS2K_LOG(MAIN_LOG_TAG, "Shift UP: %d", userConfig.getShifterPosition());
+  } else if (userConfig.getShifterPosition() < lastShifterPosition) {
+    SS2K_LOG(MAIN_LOG_TAG, "Shift DOWN: %d", userConfig.getShifterPosition());
+  }
+  lastShifterPosition = userConfig.getShifterPosition();
 
   scanIfShiftersHeld();
 
@@ -195,12 +189,7 @@
 void IRAM_ATTR shiftUp() {  // Handle the shift up interrupt IRAM_ATTR is to keep the interrput code in ram always
   if (deBounce()) {
     if (!digitalRead(SHIFT_UP_PIN)) {  // double checking to make sure the interrupt wasn't triggered by emf
-<<<<<<< HEAD
       userConfig.setShifterPosition( userConfig.getShifterPosition() + userConfig.getShiftStep() );
-      debugDirector("Shift UP: " + String(userConfig.getShifterPosition() ));
-=======
-      shifterPosition = (shifterPosition + userConfig.getShiftStep());
->>>>>>> 3b9ba3bc
     } else {
       lastDebounceTime = 0;
     }  // Probably Triggered by EMF, reset the debounce
@@ -210,12 +199,7 @@
 void IRAM_ATTR shiftDown() {  // Handle the shift down interrupt
   if (deBounce()) {
     if (!digitalRead(SHIFT_DOWN_PIN)) {  // double checking to make sure the interrupt wasn't triggered by emf
-<<<<<<< HEAD
       userConfig.setShifterPosition( userConfig.getShifterPosition() - userConfig.getShiftStep() );
-      debugDirector("Shift DOWN: " + String(userConfig.getShifterPosition() ));
-=======
-      shifterPosition = (shifterPosition - userConfig.getShiftStep());
->>>>>>> 3b9ba3bc
     } else {
       lastDebounceTime = 0;
     }  // Probably Triggered by EMF, reset the debounce
