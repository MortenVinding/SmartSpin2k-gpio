--- conflicted
+++ resolved
@@ -23,13 +23,8 @@
   shiftStep             = 600;
   stepperPower          = STEPPER_POWER;
   stealthchop           = STEALTHCHOP;
-<<<<<<< HEAD
-  inclineMultiplier     = INCLINE_MULTIPLIER;
-  doublePower           = false;
-=======
   inclineMultiplier     = 3.0;
   powerCorrectionFactor = 1.0;
->>>>>>> ba2ccdfd
   simulateHr            = true;
   simulateWatts         = true;
   ERGMode               = false;
@@ -103,12 +98,12 @@
   // doc["simulatedWatts"]       = simulatedWatts;
   // doc["simulatedHr"]          = simulatedHr;
   // doc["simulatedCad"]         = simulatedCad;
-<<<<<<< HEAD
   doc["deviceName"]        = deviceName;
   doc["shiftStep"]         = shiftStep;
   doc["stepperPower"]      = stepperPower;
   doc["stealthchop"]       = stealthchop;
   doc["inclineMultiplier"] = inclineMultiplier;
+  doc["powerCorrectionFactor"] = powerCorrectionFactor;
   doc["doublePower"]       = doublePower;
   doc["simulateHr"]        = simulateHr;
   // doc["ERGMode"]           = ERGMode;
@@ -117,22 +112,6 @@
   doc["ssid"]           = ssid;
   doc["password"]       = password;
   // doc["foundDevices"]         = foundDevices;
-=======
-  doc["deviceName"]            = deviceName;
-  doc["shiftStep"]             = shiftStep;
-  doc["stepperPower"]          = stepperPower;
-  doc["stealthchop"]           = stealthchop;
-  doc["inclineMultiplier"]     = inclineMultiplier;
-  doc["powerCorrectionFactor"] = powerCorrectionFactor;
-  doc["simulateHr"]            = simulateHr;
-  doc["simulateWatts"]         = simulateWatts;
-  doc["ERGMode"]               = ERGMode;
-  doc["autoUpdate"]            = autoUpdate;
-  doc["ssid"]                  = ssid;
-  doc["password"]              = password;
-  // doc["foundDevices"]         = foundDevices; //I don't see a need
-  // currently in keeping this boot to boot
->>>>>>> ba2ccdfd
   doc["connectedPowerMeter"]   = connectedPowerMeter;
   doc["connectedHeartMonitor"] = connectedHeartMonitor;
 
@@ -182,13 +161,9 @@
   setInclineMultiplier(doc["inclineMultiplier"]);
   setPowerCorrectionFactor(doc["powerCorrectionFactor"]);
   setSimulateHr(doc["simulateHr"]);
-<<<<<<< HEAD
   // setERGMode(doc["ERGMode"]);
   setERGSensitivity(doc["ERGSensitivity"]);
-=======
   setSimulateWatts(doc["simulateWatts"]);
-  setERGMode(doc["ERGMode"]);
->>>>>>> ba2ccdfd
   setAutoUpdate(doc["autoUpdate"]);
   setSsid(doc["ssid"]);
   setPassword(doc["password"]);
